--- conflicted
+++ resolved
@@ -160,11 +160,7 @@
 codegen-units = 1
 
 [patch.crates-io]
-<<<<<<< HEAD
-zip32 = { git = "https://github.com/zcash/zip32.git", branch = "diversifier_index_ord" }
-=======
 zip32 = { git = "https://github.com/zcash/zip32.git", branch = "diversifier_index_ord"}
 # TODO: Remove these once the PRs are merged
->>>>>>> 868cb9b2
 shardtree = { git = "https://github.com/ec2/incrementalmerkletree.git", rev = "16eff253ad2575d48feec04f7387e6507a7dd698" }
 incrementalmerkletree = { git = "https://github.com/ec2/incrementalmerkletree.git", rev = "16eff253ad2575d48feec04f7387e6507a7dd698" }