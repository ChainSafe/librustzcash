--- conflicted
+++ resolved
@@ -159,13 +159,11 @@
 panic = 'abort'
 codegen-units = 1
 
-<<<<<<< HEAD
 [patch.crates-io]
 zip32 = { git = "https://github.com/zcash/zip32.git", branch = "diversifier_index_ord"}
 # TODO: Remove these once the PRs are merged
 shardtree = { git = "https://github.com/ec2/incrementalmerkletree.git", rev = "16eff253ad2575d48feec04f7387e6507a7dd698" }
 incrementalmerkletree = { git = "https://github.com/ec2/incrementalmerkletree.git", rev = "16eff253ad2575d48feec04f7387e6507a7dd698" }
-=======
+
 [workspace.lints.rust]
-unexpected_cfgs = { level = "warn", check-cfg = ['cfg(zcash_unstable, values("zfuture"))'] }
->>>>>>> f7228a5c
+unexpected_cfgs = { level = "warn", check-cfg = ['cfg(zcash_unstable, values("zfuture"))'] }