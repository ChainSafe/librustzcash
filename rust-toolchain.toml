[toolchain]
<<<<<<< HEAD
channel = "1.69.0"
=======
channel = "1.70.0"
>>>>>>> 40ca428c
components = [ "clippy", "rustfmt" ]<|MERGE_RESOLUTION|>--- conflicted
+++ resolved
@@ -1,7 +1,3 @@
 [toolchain]
-<<<<<<< HEAD
-channel = "1.69.0"
-=======
 channel = "1.70.0"
->>>>>>> 40ca428c
 components = [ "clippy", "rustfmt" ]