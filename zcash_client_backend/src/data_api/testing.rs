--- conflicted
+++ resolved
@@ -769,11 +769,7 @@
     Cache: TestCache,
     <Cache::BlockSource as BlockSource>::Error: fmt::Debug,
     ParamsT: consensus::Parameters + Send + 'static,
-<<<<<<< HEAD
-    DbT: InputSource<AccountId = <DbT as WalletRead>::AccountId, Error = <DbT as WalletRead>::Error> + WalletWrite + WalletCommitmentTrees,
-=======
     DbT: InputSource + WalletTest + WalletWrite + WalletCommitmentTrees,
->>>>>>> 23b955f1
     <DbT as WalletRead>::AccountId: ConditionallySelectable + Default + Send + 'static,
 {
     /// Invokes [`scan_cached_blocks`] with the given arguments, expecting success.
@@ -827,24 +823,6 @@
             .put_orchard_subtree_roots(orchard_start_index, orchard_roots)?;
 
         Ok(())
-    }
-
-    pub fn add_funds<Fvk: TestFvk>(&mut self, account: &TestAccount<<DbT as WalletRead>::Account>, fvk: &Fvk, value: NonNegativeAmount) -> BlockHeight {
-        let account_id = account.id();
-
-        let (h, _, _) = self.generate_next_block(&fvk, AddressType::DefaultExternal, value);
-        self.scan_cached_blocks(h, 1);
-
-        assert_eq!(
-            self.wallet()
-                .block_max_scanned()
-                .unwrap()
-                .unwrap()
-                .block_height(),
-            h
-        );
-        assert_eq!(self.get_spendable_balance(account_id, 1), value);
-        h
     }
 }
 
