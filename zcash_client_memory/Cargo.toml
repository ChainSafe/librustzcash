[package]
name = "zcash_client_memory"
version = "0.1.0"
repository.workspace = true
# readme = "README.md"
license.workspace = true
edition.workspace = true
rust-version.workspace = true
categories.workspace = true
# See more keys and their definitions at https://doc.rust-lang.org/cargo/reference/manifest.html

[dependencies]
zcash_address.workspace = true
zcash_client_backend = { workspace = true, features = ["unstable-serialization", "unstable-spanning-tree"] }
zcash_encoding.workspace = true
zcash_keys = { workspace = true, features = ["sapling"] }
zcash_primitives.workspace = true
zcash_protocol.workspace = true
zip32.workspace = true

# Dependencies exposed in a public API:
# (Breaking upgrades to these require a breaking upgrade to this crate.)
# - Errors
bip32 = { workspace = true, optional = true }
bs58.workspace = true

# - Logging and metrics
tracing.workspace = true

# - Serialization
byteorder.workspace = true
nonempty.workspace = true
prost.workspace = true
group.workspace = true
jubjub.workspace = true
serde = { workspace = true, features = ["rc"] }

# - Secret management
secrecy.workspace = true
subtle.workspace = true

# - Static assertions
static_assertions.workspace = true

# - Shielded protocols
orchard = { workspace = true, optional = true }
sapling.workspace = true

# - Note commitment trees
incrementalmerkletree.workspace = true
shardtree = { workspace = true, features = ["legacy-api"] }
thiserror = "1.0.61"

<<<<<<< HEAD
maybe-rayon.workspace = true
serde_with = "3.9.0"

# - Test dependencies
proptest = { workspace = true, optional = true }

[dev-dependencies]
proptest.workspace = true
ciborium = "0.2.2"
serde_json.workspace = true
postcard = { version = "1.0.10", features = ["alloc"] }
=======
rayon.workspace = true
>>>>>>> 868cb9b2

[features]
default = ["multicore"]
local-consensus = ["zcash_protocol/local-consensus"]
## Enables multithreading support for creating proofs and building subtrees.
multicore = ["zcash_primitives/multicore"]

## Enables support for storing data related to the sending and receiving of 
## Orchard funds.
orchard = ["dep:orchard", "zcash_client_backend/orchard", "zcash_keys/orchard"]

## Exposes APIs that are useful for testing, such as `proptest` strategies.
test-dependencies = ["dep:proptest", "incrementalmerkletree/test-dependencies", "shardtree/test-dependencies", "zcash_primitives/test-dependencies", "zcash_client_backend/test-dependencies", "incrementalmerkletree/test-dependencies"]

## Enables receiving transparent funds and sending to transparent recipients
transparent-inputs = ["dep:bip32", "zcash_keys/transparent-inputs", "zcash_client_backend/transparent-inputs"]

#! ### Experimental features

## Exposes unstable APIs. Their behaviour may change at any time.
unstable = ["zcash_client_backend/unstable"]
<|MERGE_RESOLUTION|>--- conflicted
+++ resolved
@@ -51,21 +51,17 @@
 shardtree = { workspace = true, features = ["legacy-api"] }
 thiserror = "1.0.61"
 
-<<<<<<< HEAD
-maybe-rayon.workspace = true
+rayon.workspace = true
 serde_with = "3.9.0"
 
 # - Test dependencies
 proptest = { workspace = true, optional = true }
 
 [dev-dependencies]
-proptest.workspace = true
 ciborium = "0.2.2"
 serde_json.workspace = true
 postcard = { version = "1.0.10", features = ["alloc"] }
-=======
-rayon.workspace = true
->>>>>>> 868cb9b2
+
 
 [features]
 default = ["multicore"]
