[package]
name = "zcash_client_memory"
version = "0.1.0"
repository.workspace = true
# readme = "README.md"
license.workspace = true
edition.workspace = true
rust-version.workspace = true
categories.workspace = true
# See more keys and their definitions at https://doc.rust-lang.org/cargo/reference/manifest.html

[dependencies]
zcash_address.workspace = true
zcash_client_backend = { workspace = true, features = ["unstable-serialization", "unstable-spanning-tree"] }
zcash_encoding.workspace = true
zcash_keys = { workspace = true, features = ["sapling"] }
zcash_primitives.workspace = true
zcash_protocol.workspace = true
zip32.workspace = true

# Dependencies exposed in a public API:
# (Breaking upgrades to these require a breaking upgrade to this crate.)
# - Errors
bip32 = { workspace = true, optional = true }
bs58.workspace = true

# - Logging and metrics
tracing.workspace = true

# - Serialization
byteorder.workspace = true
nonempty.workspace = true
prost.workspace = true
group.workspace = true
jubjub.workspace = true

# - Secret management
secrecy.workspace = true
subtle.workspace = true

# - Static assertions
static_assertions.workspace = true

# - Shielded protocols
orchard = { workspace = true, optional = true }
sapling.workspace = true

# - Note commitment trees
incrementalmerkletree.workspace = true
shardtree = { workspace = true, features = ["legacy-api"] }
<<<<<<< HEAD
thiserror = "1.0.63"
time.workspace = true
=======
thiserror = "1.0.61"
>>>>>>> 64e1937f



[features]
default = ["multicore"]

## Enables multithreading support for creating proofs and building subtrees.
multicore = ["zcash_primitives/multicore"]

## Enables support for storing data related to the sending and receiving of 
## Orchard funds.
orchard = ["dep:orchard", "zcash_client_backend/orchard", "zcash_keys/orchard"]

## Exposes APIs that are useful for testing, such as `proptest` strategies.
test-dependencies = ["incrementalmerkletree/test-dependencies", "zcash_primitives/test-dependencies", "zcash_client_backend/test-dependencies", "incrementalmerkletree/test-dependencies"]

## Enables receiving transparent funds and sending to transparent recipients
transparent-inputs = ["dep:bip32", "zcash_keys/transparent-inputs", "zcash_client_backend/transparent-inputs"]

#! ### Experimental features

## Exposes unstable APIs. Their behaviour may change at any time.
unstable = ["zcash_client_backend/unstable"]
<|MERGE_RESOLUTION|>--- conflicted
+++ resolved
@@ -48,12 +48,7 @@
 # - Note commitment trees
 incrementalmerkletree.workspace = true
 shardtree = { workspace = true, features = ["legacy-api"] }
-<<<<<<< HEAD
-thiserror = "1.0.63"
-time.workspace = true
-=======
 thiserror = "1.0.61"
->>>>>>> 64e1937f
 
 
 
