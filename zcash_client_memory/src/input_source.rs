--- conflicted
+++ resolved
@@ -153,10 +153,6 @@
             })
             .collect();
 
-<<<<<<< HEAD
-        to_spendable_notes(&selection)
-=======
         Ok(selection)
->>>>>>> 868cb9b2
     }
 }