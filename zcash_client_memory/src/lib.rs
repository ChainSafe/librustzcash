--- conflicted
+++ resolved
@@ -9,11 +9,7 @@
     ShardTree,
 };
 use std::{
-<<<<<<< HEAD
-    collections::{btree_map::Entry, BTreeMap},
-=======
-    collections::{hash_map::Entry, BTreeMap, BTreeSet},
->>>>>>> 120fe702
+    collections::{btree_map::Entry, BTreeMap, BTreeSet},
     num::NonZeroU32,
     ops::{Range, RangeInclusive},
 };
@@ -21,11 +17,7 @@
     consensus::{self, NetworkUpgrade},
     ShieldedProtocol,
 };
-<<<<<<< HEAD
-
-use zcash_protocol::consensus::{self};
-=======
->>>>>>> 120fe702
+
 use zip32::fingerprint::SeedFingerprint;
 
 use zcash_primitives::{consensus::BlockHeight, transaction::TxId};
@@ -34,8 +26,7 @@
 use zcash_client_backend::{
     data_api::{
         scanning::{ScanPriority, ScanRange},
-        Account as _, AccountSource, InputSource, SentTransaction, SentTransactionOutput,
-        TransactionStatus, WalletRead,
+        Account as _, AccountSource, InputSource, TransactionStatus, WalletRead,
     },
     wallet::{NoteId, WalletSaplingOutput},
 };
@@ -68,7 +59,7 @@
 
 /// The main in-memory wallet database. Implements all the traits needed to be used as a backend.
 #[serde_as]
-#[derive(Serialize, Deserialize)]
+#[derive(Serialize)]
 pub struct MemoryWalletDb<P: consensus::Parameters> {
     #[serde(skip)]
     params: P,
@@ -79,13 +70,11 @@
     received_notes: ReceivedNoteTable,
     received_note_spends: ReceievdNoteSpends,
     nullifiers: NullifierMap,
-<<<<<<< HEAD
-=======
 
     /// Stores the outputs of transactions created by the wallet.
+    #[serde(skip)]
     sent_notes: SentNoteTable,
 
->>>>>>> 120fe702
     tx_locator: TxLocatorMap,
     scan_queue: ScanQueue,
     #[serde_as(as = "MemoryShardTreeDef")]
