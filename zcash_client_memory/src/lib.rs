use incrementalmerkletree::Address;
use scanning::ScanQueue;

<<<<<<< HEAD
use shardtree::{store::memory::MemoryShardStore, ShardTree};
use std::collections::{hash_map::Entry, BTreeMap};
=======
use shardtree::{
    store::{memory::MemoryShardStore, ShardStore},
    ShardTree,
};
use std::{
    collections::{hash_map::Entry, BTreeMap},
    hash::Hash,
    num::NonZeroU32,
    ops::{Deref, RangeInclusive},
    usize,
};
use subtle::ConditionallySelectable;
use zcash_protocol::consensus;
>>>>>>> e0e5dfc5
use zip32::fingerprint::SeedFingerprint;

use zcash_primitives::{
    consensus::BlockHeight,
    transaction::TxId,
};

use zcash_client_backend::{
    data_api::{Account as _, AccountSource, TransactionStatus, WalletRead},
    wallet::{NoteId, WalletSaplingOutput},
};

use zcash_client_backend::data_api::SAPLING_SHARD_HEIGHT;

#[cfg(feature = "orchard")]
use zcash_client_backend::{data_api::ORCHARD_SHARD_HEIGHT, wallet::WalletOrchardOutput};

use crate::error::Error;
mod error;
pub mod input_source;
pub mod types;
pub mod wallet_commitment_trees;
pub mod wallet_read;
pub mod wallet_write;
pub(crate) use types::*;

<<<<<<< HEAD
/// The main in-memory wallet database. Implements all the traits needed to be used as a backend.
pub struct MemoryWalletDb {
    network: Network,
    accounts: Accounts,
=======
/// The maximum number of blocks the wallet is allowed to rewind. This is
/// consistent with the bound in zcashd, and allows block data deeper than
/// this delta from the chain tip to be pruned.
pub(crate) const PRUNING_DEPTH: u32 = 100;

/// The number of blocks to verify ahead when the chain tip is updated.
pub(crate) const VERIFY_LOOKAHEAD: u32 = 10;

/// The ID type for accounts.
#[derive(Debug, Copy, Clone, PartialEq, Eq, Hash, Default)]
pub struct AccountId(u32);

impl Deref for AccountId {
    type Target = u32;

    fn deref(&self) -> &Self::Target {
        &self.0
    }
}

impl ConditionallySelectable for AccountId {
    fn conditional_select(a: &Self, b: &Self, choice: subtle::Choice) -> Self {
        AccountId(ConditionallySelectable::conditional_select(
            &a.0, &b.0, choice,
        ))
    }
}

/// The main in-memory wallet database. Implements all the traits needed to be used as a backend.
pub struct MemoryWalletDb<P: consensus::Parameters> {
    params: P,
    accounts: Vec<Account>,
>>>>>>> e0e5dfc5
    blocks: BTreeMap<BlockHeight, MemoryWalletBlock>,
    tx_table: TransactionTable,

    received_notes: ReceivedNoteTable,
    received_note_spends: ReceievdNoteSpends,
    nullifiers: NullifierMap,

    tx_locator: TxLocatorMap,

    scan_queue: ScanQueue,

    sapling_tree: ShardTree<
        MemoryShardStore<sapling::Node, BlockHeight>,
        { SAPLING_SHARD_HEIGHT * 2 },
        SAPLING_SHARD_HEIGHT,
    >,
    /// Stores the block height corresponding to the last note commitment in a shard
    sapling_tree_shard_end_heights: BTreeMap<Address, BlockHeight>,

    #[cfg(feature = "orchard")]
    orchard_tree: ShardTree<
        MemoryShardStore<orchard::tree::MerkleHashOrchard, BlockHeight>,
        { ORCHARD_SHARD_HEIGHT * 2 },
        ORCHARD_SHARD_HEIGHT,
    >,
    #[cfg(feature = "orchard")]
    /// Stores the block height corresponding to the last note commitment in a shard
    orchard_tree_shard_end_heights: BTreeMap<Address, BlockHeight>,
}

impl<P: consensus::Parameters> MemoryWalletDb<P> {
    pub fn new(params: P, max_checkpoints: usize) -> Self {
        Self {
<<<<<<< HEAD
            network,
            accounts: Accounts::new(),
=======
            params,
            accounts: Vec::new(),
>>>>>>> e0e5dfc5
            blocks: BTreeMap::new(),
            sapling_tree: ShardTree::new(MemoryShardStore::empty(), max_checkpoints),
            sapling_tree_shard_end_heights: BTreeMap::new(),
            #[cfg(feature = "orchard")]
            orchard_tree: ShardTree::new(MemoryShardStore::empty(), max_checkpoints),
            #[cfg(feature = "orchard")]
            orchard_tree_shard_end_heights: BTreeMap::new(),
            tx_table: TransactionTable::new(),
            received_notes: ReceivedNoteTable::new(),
            nullifiers: NullifierMap::new(),
            tx_locator: TxLocatorMap::new(),
            received_note_spends: ReceievdNoteSpends::new(),
            scan_queue: ScanQueue::new(),
        }
    }

    pub(crate) fn get_received_notes(&self) -> &ReceivedNoteTable {
        &self.received_notes
    }

    // TODO: Update this if we switch from using a vec to store received notes to
    // someething with more efficient lookups
    pub(crate) fn get_received_note(&self, note_id: NoteId) -> Option<&ReceivedNote> {
        self.received_notes
            .0
            .iter()
            .find(|v| v.note_id() == note_id)
    }

    pub(crate) fn mark_sapling_note_spent(
        &mut self,
        nf: sapling::Nullifier,
        txid: TxId,
    ) -> Result<(), Error> {
        let note_id = self
            .received_notes
            .0
            .iter()
            .filter(|v| v.nullifier() == Some(&Nullifier::Sapling(nf)))
            .map(|v| v.note_id())
            .next()
            .ok_or_else(|| Error::NoteNotFound)?;
        self.received_note_spends.insert_spend(note_id, txid);
        Ok(())
    }

<<<<<<< HEAD
=======
    pub(crate) fn get_account_mut(&mut self, account_id: AccountId) -> Option<&mut Account> {
        self.accounts.get_mut(*account_id as usize)
    }

    /// Returns true if the note is in the spent notes table and the transaction that spent it is
    /// in the transaction table and has either been mined or can be mined in the future
    /// (i.e. it hasn't or will not expire)
    pub(crate) fn note_is_spent(
        &self,
        note: &ReceivedNote,
        min_confirmations: u32,
    ) -> Result<bool, Error> {
        let spend = self.received_note_spends.get(&note.note_id());

        let spent = match spend {
            Some(txid) => {
                let spending_tx = self
                    .tx_table
                    .get(txid)
                    .ok_or_else(|| Error::TransactionNotFound(*txid))?;
                match spending_tx.status() {
                    TransactionStatus::Mined(_height) => true,
                    TransactionStatus::TxidNotRecognized => unreachable!(),
                    TransactionStatus::NotInMainChain => {
                        // check the expiry
                        spending_tx.expiry_height().is_none() // no expiry, tx could be mined any time so we consider it spent
                            // expiry is in the future so it could still be mined
                            || spending_tx.expiry_height() > self.summary_height(min_confirmations)?
                    }
                }
            }
            None => false,
        };
        Ok(spent)
    }

    pub fn summary_height(&self, min_confirmations: u32) -> Result<Option<BlockHeight>, Error> {
        let chain_tip_height = match self.chain_height()? {
            Some(height) => height,
            None => return Ok(None),
        };
        let summary_height =
            (chain_tip_height + 1).saturating_sub(std::cmp::max(min_confirmations, 1));
        Ok(Some(summary_height))
    }

>>>>>>> e0e5dfc5
    #[cfg(feature = "orchard")]
    pub(crate) fn mark_orchard_note_spent(
        &mut self,
        nf: orchard::note::Nullifier,
        txid: TxId,
    ) -> Result<(), Error> {
        let note_id = self
            .received_notes
            .0
            .iter()
            .filter(|v| v.nullifier() == Some(&Nullifier::Orchard(nf)))
            .map(|v| v.note_id())
            .next()
            .ok_or_else(|| Error::NoteNotFound)?;
        self.received_note_spends.insert_spend(note_id, txid);
        Ok(())
    }

    pub(crate) fn max_zip32_account_index(
        &self,
        seed_fingerprint: &SeedFingerprint,
    ) -> Result<Option<zip32::AccountId>, Error> {
        Ok(self
            .accounts
            .iter()
            .filter_map(|(_, a)| match a.source() {
                AccountSource::Derived {
                    seed_fingerprint: sf,
                    account_index,
                } => {
                    if &sf == seed_fingerprint {
                        Some(account_index)
                    } else {
                        None
                    }
                }
                _ => None,
            })
            .max())
    }
    pub(crate) fn insert_received_sapling_note(
        &mut self,
        note_id: NoteId,
        output: &WalletSaplingOutput<AccountId>,
        spent_in: Option<TxId>,
    ) {
        self.received_notes
            .insert_received_note(ReceivedNote::from_wallet_sapling_output(note_id, output));
        if let Some(spent_in) = spent_in {
            self.received_note_spends.insert_spend(note_id, spent_in);
        }
    }
    #[cfg(feature = "orchard")]
    pub(crate) fn insert_received_orchard_note(
        &mut self,
        note_id: NoteId,
        output: &WalletOrchardOutput<AccountId>,
        spent_in: Option<TxId>,
    ) {
        self.received_notes
            .insert_received_note(ReceivedNote::from_wallet_orchard_output(note_id, output));
        if let Some(spent_in) = spent_in {
            self.received_note_spends.insert_spend(note_id, spent_in);
        }
    }
    pub(crate) fn insert_sapling_nullifier_map(
        &mut self,
        block_height: BlockHeight,
        new_entries: &[(TxId, u16, Vec<sapling::Nullifier>)],
    ) -> Result<(), Error> {
        for (txid, tx_index, nullifiers) in new_entries {
            match self.tx_locator.entry((block_height, *tx_index as u32)) {
                Entry::Occupied(x) => {
                    if txid == x.get() {
                        // This is a duplicate entry
                        continue;
                    } else {
                        return Err(Error::ConflictingTxLocator);
                    }
                }
                Entry::Vacant(entry) => {
                    entry.insert(*txid);
                }
            }
            for nf in nullifiers.iter() {
                self.nullifiers
                    .insert(block_height, *tx_index as u32, Nullifier::Sapling(*nf));
            }
        }
        Ok(())
    }

    #[cfg(feature = "orchard")]
    pub(crate) fn insert_orchard_nullifier_map(
        &mut self,
        block_height: BlockHeight,
        new_entries: &[(TxId, u16, Vec<orchard::note::Nullifier>)],
    ) -> Result<(), Error> {
        for (txid, tx_index, nullifiers) in new_entries {
            match self.tx_locator.entry((block_height, *tx_index as u32)) {
                Entry::Occupied(x) => {
                    if txid == x.get() {
                        // This is a duplicate entry
                        continue;
                    } else {
                        return Err(Error::ConflictingTxLocator);
                    }
                }
                Entry::Vacant(entry) => {
                    entry.insert(*txid);
                }
            }
            for nf in nullifiers.iter() {
                self.nullifiers
                    .insert(block_height, *tx_index as u32, Nullifier::Orchard(*nf));
            }
        }
        Ok(())
    }

    pub(crate) fn block_height_extrema(&self) -> Option<RangeInclusive<BlockHeight>> {
        let (min, max) = self.blocks.keys().fold((None, None), |(min, max), height| {
            (
                Some(min.map_or(height, |min| std::cmp::min(min, height))),
                Some(max.map_or(height, |max| std::cmp::max(max, height))),
            )
        });
        if let (Some(min), Some(max)) = (min, max) {
            Some(*min..=*max)
        } else {
            None
        }
    }

    pub(crate) fn sapling_tip_shard_end_height(&self) -> Option<BlockHeight> {
        self.sapling_tree_shard_end_heights.values().max().copied()
    }

    #[cfg(feature = "orchard")]
    pub(crate) fn orchard_tip_shard_end_height(&self) -> Option<BlockHeight> {
        self.orchard_tree_shard_end_heights.values().max().copied()
    }

    pub(crate) fn get_sapling_max_checkpointed_height(
        &self,
        chain_tip_height: BlockHeight,
        min_confirmations: NonZeroU32,
    ) -> Result<Option<BlockHeight>, Error> {
        let max_checkpoint_height =
            u32::from(chain_tip_height).saturating_sub(u32::from(min_confirmations) - 1);
        // scan backward and find the first checkpoint that matches a blockheight prior to max_checkpoint_height
        for height in max_checkpoint_height..0 {
            let height = BlockHeight::from_u32(height);
            if let Some(_) = self.sapling_tree.store().get_checkpoint(&height)? {
                return Ok(Some(height));
            }
        }
        Ok(None)
    }

    #[cfg(feature = "orchard")]
    pub(crate) fn get_orchard_max_checkpointed_height(
        &self,
        chain_tip_height: BlockHeight,
        min_confirmations: NonZeroU32,
    ) -> Result<Option<BlockHeight>, Error> {
        let max_checkpoint_height =
            u32::from(chain_tip_height).saturating_sub(u32::from(min_confirmations) - 1);
        // scan backward and find the first checkpoint that matches a blockheight prior to max_checkpoint_height
        for height in max_checkpoint_height..0 {
            let height = BlockHeight::from_u32(height);
            if let Some(_) = self.sapling_tree.store().get_checkpoint(&height)? {
                return Ok(Some(height));
            }
        }
        Ok(None)
    }
}<|MERGE_RESOLUTION|>--- conflicted
+++ resolved
@@ -1,30 +1,19 @@
 use incrementalmerkletree::Address;
 use scanning::ScanQueue;
 
-<<<<<<< HEAD
-use shardtree::{store::memory::MemoryShardStore, ShardTree};
-use std::collections::{hash_map::Entry, BTreeMap};
-=======
 use shardtree::{
-    store::{memory::MemoryShardStore, ShardStore},
+    store::{memory::MemoryShardStore, ShardStore as _},
     ShardTree,
 };
 use std::{
     collections::{hash_map::Entry, BTreeMap},
-    hash::Hash,
     num::NonZeroU32,
-    ops::{Deref, RangeInclusive},
-    usize,
+    ops::RangeInclusive,
 };
-use subtle::ConditionallySelectable;
 use zcash_protocol::consensus;
->>>>>>> e0e5dfc5
 use zip32::fingerprint::SeedFingerprint;
 
-use zcash_primitives::{
-    consensus::BlockHeight,
-    transaction::TxId,
-};
+use zcash_primitives::{consensus::BlockHeight, transaction::TxId};
 
 use zcash_client_backend::{
     data_api::{Account as _, AccountSource, TransactionStatus, WalletRead},
@@ -45,12 +34,6 @@
 pub mod wallet_write;
 pub(crate) use types::*;
 
-<<<<<<< HEAD
-/// The main in-memory wallet database. Implements all the traits needed to be used as a backend.
-pub struct MemoryWalletDb {
-    network: Network,
-    accounts: Accounts,
-=======
 /// The maximum number of blocks the wallet is allowed to rewind. This is
 /// consistent with the bound in zcashd, and allows block data deeper than
 /// this delta from the chain tip to be pruned.
@@ -59,31 +42,10 @@
 /// The number of blocks to verify ahead when the chain tip is updated.
 pub(crate) const VERIFY_LOOKAHEAD: u32 = 10;
 
-/// The ID type for accounts.
-#[derive(Debug, Copy, Clone, PartialEq, Eq, Hash, Default)]
-pub struct AccountId(u32);
-
-impl Deref for AccountId {
-    type Target = u32;
-
-    fn deref(&self) -> &Self::Target {
-        &self.0
-    }
-}
-
-impl ConditionallySelectable for AccountId {
-    fn conditional_select(a: &Self, b: &Self, choice: subtle::Choice) -> Self {
-        AccountId(ConditionallySelectable::conditional_select(
-            &a.0, &b.0, choice,
-        ))
-    }
-}
-
 /// The main in-memory wallet database. Implements all the traits needed to be used as a backend.
 pub struct MemoryWalletDb<P: consensus::Parameters> {
     params: P,
-    accounts: Vec<Account>,
->>>>>>> e0e5dfc5
+    accounts: Accounts,
     blocks: BTreeMap<BlockHeight, MemoryWalletBlock>,
     tx_table: TransactionTable,
 
@@ -117,13 +79,8 @@
 impl<P: consensus::Parameters> MemoryWalletDb<P> {
     pub fn new(params: P, max_checkpoints: usize) -> Self {
         Self {
-<<<<<<< HEAD
-            network,
             accounts: Accounts::new(),
-=======
             params,
-            accounts: Vec::new(),
->>>>>>> e0e5dfc5
             blocks: BTreeMap::new(),
             sapling_tree: ShardTree::new(MemoryShardStore::empty(), max_checkpoints),
             sapling_tree_shard_end_heights: BTreeMap::new(),
@@ -168,12 +125,6 @@
             .ok_or_else(|| Error::NoteNotFound)?;
         self.received_note_spends.insert_spend(note_id, txid);
         Ok(())
-    }
-
-<<<<<<< HEAD
-=======
-    pub(crate) fn get_account_mut(&mut self, account_id: AccountId) -> Option<&mut Account> {
-        self.accounts.get_mut(*account_id as usize)
     }
 
     /// Returns true if the note is in the spent notes table and the transaction that spent it is
@@ -218,7 +169,6 @@
         Ok(Some(summary_height))
     }
 
->>>>>>> e0e5dfc5
     #[cfg(feature = "orchard")]
     pub(crate) fn mark_orchard_note_spent(
         &mut self,
