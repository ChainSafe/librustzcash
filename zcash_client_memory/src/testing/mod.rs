use std::collections::BTreeMap;

use zcash_client_backend::data_api::InputSource;
use zcash_client_backend::wallet::Note;
use zcash_client_backend::wallet::Recipient;
use zcash_client_backend::wallet::WalletTransparentOutput;
use zcash_client_backend::{
    data_api::{
        chain::BlockSource,
        testing::{DataStoreFactory, Reset, TestCache, TestState, TransactionSummary},
        WalletRead, WalletTest,
    },
    proto::compact_formats::CompactBlock,
};
use zcash_protocol::value::ZatBalance;
use zcash_protocol::ShieldedProtocol;

use shardtree::store::ShardStore;
use zcash_client_backend::wallet::NoteId;
use zcash_client_backend::wallet::ReceivedNote;
use zcash_primitives::transaction::components::OutPoint;
use zcash_primitives::transaction::TxId;
use zcash_protocol::consensus::BlockHeight;
use zcash_protocol::local_consensus::LocalNetwork;

<<<<<<< HEAD
use crate::{Account, AccountId, Error, MemBlockCache, MemoryWalletDb};
=======
use crate::SentNoteId;
use crate::{Account, AccountId, Error, MemoryWalletDb};
>>>>>>> 2acea5ed

pub mod pool;

#[cfg(test)]
#[cfg(feature = "transparent-inputs")]
mod transparent;

/// A test data store factory for in-memory databases
/// Very simple implementation just creates a new MemoryWalletDb
pub(crate) struct TestMemDbFactory;

impl DataStoreFactory for TestMemDbFactory {
    type Error = ();
    type AccountId = AccountId;
    type Account = Account;
    type DsError = Error;
    type DataStore = MemoryWalletDb<LocalNetwork>;

    fn new_data_store(&self, network: LocalNetwork) -> Result<Self::DataStore, Self::Error> {
        Ok(MemoryWalletDb::new(network, 100))
    }
}

impl TestCache for MemBlockCache {
    type BsError = ();
    type BlockSource = MemBlockCache;
    type InsertResult = ();

    fn block_source(&self) -> &Self::BlockSource {
        self
    }

    fn insert(&mut self, cb: &CompactBlock) -> Self::InsertResult {
        self.0.insert(cb.height().into(), cb.clone());
    }
}

impl<P> Reset for MemoryWalletDb<P>
where
    P: zcash_primitives::consensus::Parameters + Clone,
{
    type Handle = ();

    fn reset<C>(st: &mut TestState<C, Self, LocalNetwork>) -> Self::Handle {
        let new_wallet = MemoryWalletDb::new(st.wallet().params.clone(), 100);
        let _ = std::mem::replace(st.wallet_mut(), new_wallet);
    }
}

impl<P> WalletTest for MemoryWalletDb<P>
where
    P: zcash_primitives::consensus::Parameters + Clone,
{
    #[allow(clippy::type_complexity)]
    fn get_confirmed_sends(
        &self,
        txid: &TxId,
    ) -> Result<Vec<(u64, Option<String>, Option<String>, Option<u32>)>, Error> {
        Ok(self
            .sent_notes
            .iter()
            .filter(|(note_id, _)| note_id.txid() == txid)
            .map(|(_, note)| match note.to.clone() {
                Recipient::External(zcash_address, _) => (
                    note.value.into_u64(),
                    Some(zcash_address.to_string()),
                    None,
                    None,
                ),
                Recipient::EphemeralTransparent {
                    ephemeral_address, ..
                } => (
                    // TODO: Use the ephemeral address index to look up the address
                    // and find the correct index
                    note.value.into_u64(),
                    Some("".to_string()),
                    Some("".to_string()),
                    Some(0),
                ),
                Recipient::InternalAccount { .. } => (note.value.into_u64(), None, None, None),
            })
            .collect())
    }

    #[doc = " Fetches the transparent output corresponding to the provided `outpoint`."]
    #[doc = " Allows selecting unspendable outputs for testing purposes."]
    #[doc = ""]
    #[doc = " Returns `Ok(None)` if the UTXO is not known to belong to the wallet or is not"]
    #[doc = " spendable as of the chain tip height."]
    #[cfg(feature = "transparent-inputs")]
    fn get_transparent_output(
        &self,
        outpoint: &zcash_primitives::transaction::components::OutPoint,
        allow_unspendable: bool,
    ) -> Result<Option<WalletTransparentOutput>, <Self as InputSource>::Error> {
        Ok(self
            .transparent_received_outputs
            .get(outpoint)
            .map(|txo| (txo, self.tx_table.get(&txo.transaction_id)))
            .map(|(txo, tx)| {
                txo.to_wallet_transparent_output(outpoint, tx.map(|tx| tx.mined_height()).flatten())
            })
            .flatten())
    }

    fn get_notes(
        &self,
        protocol: zcash_protocol::ShieldedProtocol,
    ) -> Result<Vec<ReceivedNote<Self::NoteRef, Note>>, Error> {
        Ok(self
            .received_notes
            .iter()
            .filter(|rn| rn.note.protocol() == protocol)
            .cloned()
            .map(Into::into)
            .collect())
    }

    /// Returns the note IDs for shielded notes sent by the wallet in a particular
    /// transaction.
    fn get_sent_note_ids(
        &self,
        txid: &TxId,
        protocol: ShieldedProtocol,
    ) -> Result<Vec<NoteId>, Error> {
        Ok(self
            .get_sent_notes()
            .iter()
            .filter_map(|(id, _)| {
                if let SentNoteId::Shielded(id) = id {
                    if id.txid() == txid && id.protocol() == protocol {
                        Some(*id)
                    } else {
                        None
                    }
                } else {
                    None
                }
            })
            .collect())
    }

    /// Returns a vector of transaction summaries.
    ///
    /// Currently test-only, as production use could return a very large number of results; either
    /// pagination or a streaming design will be necessary to stabilize this feature for production
    /// use.⁄
    fn get_tx_history(
        &self,
    ) -> Result<Vec<zcash_client_backend::data_api::testing::TransactionSummary<AccountId>>, Error>
    {
        Ok(self
            .tx_table
            .iter()
            .map(|(txid, tx)| {
                // find all the notes associated with this transaction

                // notes spent by the transaction
                let spent_notes = self
                    .received_note_spends
                    .iter()
                    .filter(|(_, spend_txid)| *spend_txid == txid)
                    .collect::<Vec<_>>();

                let spent_utxos = self
                    .transparent_received_output_spends
                    .iter()
                    .filter(|(_, spend_txid)| *spend_txid == txid)
                    .collect::<Vec<_>>();

                // notes produced (sent) by the transaction (excluding change)
                let sent_notes = self
                    .sent_notes
                    .iter()
                    .filter(|(note_id, _)| note_id.txid() == txid)
                    .filter(|(note_id, _)| {
                        // use a join on the received notes table to detect which are change
                        self.received_notes.iter().any(|received_note| {
                            SentNoteId::from(received_note.note_id) == **note_id
                                && !received_note.is_change
                        })
                    })
                    .collect::<Vec<_>>();

                // notes received by the transaction
                let received_notes = self
                    .received_notes
                    .iter()
                    .filter(|received_note| received_note.txid() == *txid)
                    .collect::<Vec<_>>();

                let account_id = sent_notes
                    .first()
                    .map(|(_, note)| note.from_account_id)
                    .unwrap_or_default();

                let balance_gained: u64 = received_notes
                    .iter()
                    .map(|note| note.note.value().into_u64())
                    .sum();

                let balance_lost: u64 = self // includes change
                    .sent_notes
                    .iter()
                    .filter(|(note_id, _)| note_id.txid() == txid)
                    .map(|(_, sent_note)| sent_note.value.into_u64())
                    .sum();

                let is_shielding = {
                    //All of the wallet-spent and wallet-received notes are consistent with a shielding transaction.
                    // e.g. only transparent outputs are spend and only shielded notes are received
                    spent_notes.is_empty() && !spent_utxos.is_empty()
                    // The transaction contains at least one wallet-received note.
                    && !received_notes.is_empty()
                    // We do not know about any external outputs of the transaction.
                    && sent_notes.is_empty()
                };

                zcash_client_backend::data_api::testing::TransactionSummary::from_parts(
                    account_id,                                                                  // account_id
                    *txid,              // txid
                    tx.expiry_height(), // expiry_height
                    tx.mined_height(),  // mined_height
                    ZatBalance::const_from_i64((balance_gained as i64) - (balance_lost as i64)), // account_value_delta
                    tx.fee(),                                                     // fee_paid
                    spent_notes.len() + spent_utxos.len(), // spent_note_count
                    received_notes.iter().any(|note| note.is_change), // has_change
                    sent_notes.len(),                      // sent_note_count (excluding change)
                    received_notes.iter().filter(|note| !note.is_change).count(), // received_note_count (excluding change)
                    0,            // TODO: memo_count
                    false,        // TODO: expired_unmined
                    is_shielding, // TODO: is_shielding
                )
            })
            .collect())
    }

    fn get_checkpoint_history(
        &self,
    ) -> Result<
        Vec<(
            BlockHeight,
            ShieldedProtocol,
            Option<incrementalmerkletree::Position>,
        )>,
        Error,
    > {
        let mut checkpoints = Vec::new();

        self.sapling_tree
            .store()
            .for_each_checkpoint(usize::MAX, |id, cp| {
                checkpoints.push((id.clone(), ShieldedProtocol::Sapling, cp.position()));
                Ok(())
            })?;

        #[cfg(feature = "orchard")]
        self.orchard_tree
            .store()
            .for_each_checkpoint(usize::MAX, |id, cp| {
                checkpoints.push((id.clone(), ShieldedProtocol::Orchard, cp.position()));
                Ok(())
            })?;

        checkpoints.sort_by(|(a, _, _), (b, _, _)| a.cmp(b));

        Ok(checkpoints)
    }
}<|MERGE_RESOLUTION|>--- conflicted
+++ resolved
@@ -1,4 +1,5 @@
 use std::collections::BTreeMap;
+use std::convert::Infallible;
 
 use zcash_client_backend::data_api::InputSource;
 use zcash_client_backend::wallet::Note;
@@ -23,12 +24,7 @@
 use zcash_protocol::consensus::BlockHeight;
 use zcash_protocol::local_consensus::LocalNetwork;
 
-<<<<<<< HEAD
-use crate::{Account, AccountId, Error, MemBlockCache, MemoryWalletDb};
-=======
-use crate::SentNoteId;
-use crate::{Account, AccountId, Error, MemoryWalletDb};
->>>>>>> 2acea5ed
+use crate::{Account, AccountId, Error, MemBlockCache, MemoryWalletDb, SentNoteId};
 
 pub mod pool;
 
@@ -53,7 +49,7 @@
 }
 
 impl TestCache for MemBlockCache {
-    type BsError = ();
+    type BsError = Infallible;
     type BlockSource = MemBlockCache;
     type InsertResult = ();
 
@@ -62,7 +58,10 @@
     }
 
     fn insert(&mut self, cb: &CompactBlock) -> Self::InsertResult {
-        self.0.insert(cb.height().into(), cb.clone());
+        self.0
+            .write()
+            .unwrap()
+            .insert(cb.height().into(), cb.clone());
     }
 }
 
