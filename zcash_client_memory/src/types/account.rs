use serde::{Deserialize, Serialize};
use serde_with::serde_as;
use std::{
    collections::{BTreeMap, BTreeSet},
    ops::{Deref, DerefMut},
};
use subtle::ConditionallySelectable;
use zcash_keys::keys::{AddressGenerationError, UnifiedIncomingViewingKey};
use zip32::DiversifierIndex;

use crate::error::Error;
use crate::serialization::*;

use zcash_client_backend::data_api::AccountBirthday;
use zcash_client_backend::{
    address::UnifiedAddress,
    data_api::{Account as _, AccountPurpose, AccountSource},
    keys::{UnifiedAddressRequest, UnifiedFullViewingKey},
    wallet::NoteId,
};
/// Internal representation of ID type for accounts. Will be unique for each account.
#[derive(
    Debug, Copy, Clone, PartialEq, Eq, Hash, Default, PartialOrd, Ord, Serialize, Deserialize,
)]
pub struct AccountId(u32);

impl Deref for AccountId {
    type Target = u32;

    fn deref(&self) -> &Self::Target {
        &self.0
    }
}

impl ConditionallySelectable for AccountId {
    fn conditional_select(a: &Self, b: &Self, choice: subtle::Choice) -> Self {
        AccountId(ConditionallySelectable::conditional_select(
            &a.0, &b.0, choice,
        ))
    }
}

/// This is the top-level struct that handles accounts. We could theoretically have this just be a Vec
/// but we want to have control over the internal AccountId values. The account ids are unique.
// #[derive(Serialize, Deserialize)]
pub(crate) struct Accounts {
    nonce: u32,
    accounts: BTreeMap<AccountId, Account>,
}

impl Accounts {
    pub(crate) fn new() -> Self {
        Self {
            nonce: 0,
            accounts: BTreeMap::new(),
        }
    }

    /// Creates a new account. The account id will be determined by the internal nonce.
    pub(crate) fn new_account(
        &mut self,
        kind: AccountSource,
        viewing_key: UnifiedFullViewingKey,
        birthday: AccountBirthday,
        purpose: AccountPurpose,
    ) -> Result<(AccountId, Account), Error> {
        let account_id = AccountId(self.nonce);

        let mut acc = Account {
            account_id,
            kind,
            viewing_key,
            birthday,
            _purpose: purpose,
<<<<<<< HEAD
            addresses: BTreeMap::new(),
            _notes: BTreeSet::new(),
=======
            diversifier_index: DiversifierIndex::default(),
            _notes: HashSet::new(),
>>>>>>> 0d69319a
        };

        let ua_request = acc
            .viewing_key
            .to_unified_incoming_viewing_key()
            .to_address_request()
            .and_then(|ua_request| ua_request.intersect(&UnifiedAddressRequest::all().unwrap()))
            .ok_or_else(|| {
                Error::AddressGeneration(AddressGenerationError::ShieldedReceiverRequired)
            })?;

        let (_, diversifier_index) = acc.default_address(ua_request)?;
        acc.diversifier_index = diversifier_index;
        self.nonce += 1;
        self.accounts.insert(account_id, acc.clone());

        Ok((account_id, acc))
    }

    pub(crate) fn get(&self, account_id: AccountId) -> Option<&Account> {
        self.accounts.get(&account_id)
    }

    pub(crate) fn get_mut(&mut self, account_id: AccountId) -> Option<&mut Account> {
        self.accounts.get_mut(&account_id)
    }
    /// Gets the account ids of all accounts
    pub(crate) fn account_ids(&self) -> impl Iterator<Item = &AccountId> {
        self.accounts.keys()
    }
}

impl IntoIterator for Accounts {
    type Item = (AccountId, Account);
    type IntoIter = std::collections::btree_map::IntoIter<AccountId, Account>;

    fn into_iter(self) -> Self::IntoIter {
        self.accounts.into_iter()
    }
}

impl Deref for Accounts {
    type Target = BTreeMap<AccountId, Account>;

    fn deref(&self) -> &Self::Target {
        &self.accounts
    }
}

impl DerefMut for Accounts {
    fn deref_mut(&mut self) -> &mut Self::Target {
        &mut self.accounts
    }
}

/// An internal representation account stored in the database.
#[serde_as]
#[derive(Debug, Clone, Serialize)]
pub struct Account {
    account_id: AccountId,
    #[serde_as(as = "AccountSourceWrapper")]
    kind: AccountSource,
    #[serde_as(as = "UnifiedFullViewingKeyWrapper")]
    viewing_key: UnifiedFullViewingKey,
    #[serde_as(as = "AccountBirthdayWrapper")]
    birthday: AccountBirthday,
    #[serde_as(as = "AccountPurposeWrapper")]
    _purpose: AccountPurpose, // TODO: Remove this. AccountSource should be sufficient.
<<<<<<< HEAD
    #[serde(skip)]
    addresses: BTreeMap<DiversifierIndex, UnifiedAddress>,
    #[serde_as(as = "BTreeSet<NoteIdWrapper>")]
    _notes: BTreeSet<NoteId>,
=======
    /// The current diversifier index for this Account
    diversifier_index: DiversifierIndex,
    _notes: HashSet<NoteId>,
>>>>>>> 0d69319a
}

impl Account {
    /// Returns the default Unified Address for the account,
    /// along with the diversifier index that generated it.
    ///
    /// The diversifier index may be non-zero if the Unified Address includes a Sapling
    /// receiver, and there was no valid Sapling receiver at diversifier index zero.
    pub(crate) fn default_address(
        &self,
        request: UnifiedAddressRequest,
    ) -> Result<(UnifiedAddress, DiversifierIndex), AddressGenerationError> {
        self.uivk().default_address(request)
    }

    pub(crate) fn birthday(&self) -> &AccountBirthday {
        &self.birthday
    }

    pub(crate) fn current_address(&self) -> Result<(UnifiedAddress, DiversifierIndex), Error> {
        let request = self
            .viewing_key
            .to_unified_incoming_viewing_key()
            .to_address_request()
            .and_then(|ua_request| ua_request.intersect(&UnifiedAddressRequest::all().unwrap()))
            .ok_or_else(|| AddressGenerationError::ShieldedReceiverRequired)?;
        self.uivk()
            .find_address(self.diversifier_index, request)
            .map_err(Error::from)
    }

    pub(crate) fn kind(&self) -> &AccountSource {
        &self.kind
    }

    pub(crate) fn next_available_address(
        &mut self,
        request: UnifiedAddressRequest,
    ) -> Result<Option<UnifiedAddress>, Error> {
        match self.ufvk() {
            Some(ufvk) => {
                let search_from = self
                    .current_address()
                    .map(|(_, mut diversifier_index)| {
                        diversifier_index.increment().map_err(|_| {
                            Error::AddressGeneration(
                                AddressGenerationError::DiversifierSpaceExhausted,
                            )
                        })?;
                        Ok::<_, Error>(diversifier_index)
                    })
                    .unwrap_or(Ok(DiversifierIndex::default()))?;
                let (addr, diversifier_index) = ufvk.find_address(search_from, request)?;
                self.diversifier_index = diversifier_index;
                Ok(Some(addr))
            }
            None => Ok(None),
        }
    }

    pub(crate) fn account_id(&self) -> AccountId {
        self.account_id
    }
}

impl zcash_client_backend::data_api::Account<AccountId> for Account {
    fn id(&self) -> AccountId {
        self.account_id
    }

    fn source(&self) -> AccountSource {
        self.kind
    }

    fn ufvk(&self) -> Option<&UnifiedFullViewingKey> {
        Some(&self.viewing_key)
    }

    fn uivk(&self) -> UnifiedIncomingViewingKey {
        self.viewing_key.to_unified_incoming_viewing_key()
    }
}<|MERGE_RESOLUTION|>--- conflicted
+++ resolved
@@ -72,13 +72,8 @@
             viewing_key,
             birthday,
             _purpose: purpose,
-<<<<<<< HEAD
-            addresses: BTreeMap::new(),
+            diversifier_index: DiversifierIndex::default(),
             _notes: BTreeSet::new(),
-=======
-            diversifier_index: DiversifierIndex::default(),
-            _notes: HashSet::new(),
->>>>>>> 0d69319a
         };
 
         let ua_request = acc
@@ -147,16 +142,11 @@
     birthday: AccountBirthday,
     #[serde_as(as = "AccountPurposeWrapper")]
     _purpose: AccountPurpose, // TODO: Remove this. AccountSource should be sufficient.
-<<<<<<< HEAD
+    /// The current diversifier index for this Account
     #[serde(skip)]
-    addresses: BTreeMap<DiversifierIndex, UnifiedAddress>,
+    diversifier_index: DiversifierIndex,
     #[serde_as(as = "BTreeSet<NoteIdWrapper>")]
     _notes: BTreeSet<NoteId>,
-=======
-    /// The current diversifier index for this Account
-    diversifier_index: DiversifierIndex,
-    _notes: HashSet<NoteId>,
->>>>>>> 0d69319a
 }
 
 impl Account {
