use serde::{Deserialize, Serialize};
use serde_with::serde_as;
use std::{
    collections::{BTreeMap, BTreeSet},
    ops::{Deref, DerefMut},
};
use subtle::ConditionallySelectable;
use zcash_keys::keys::{AddressGenerationError, UnifiedIncomingViewingKey};
use zip32::DiversifierIndex;

use crate::error::Error;
use crate::serialization::*;

use zcash_client_backend::data_api::AccountBirthday;
use zcash_client_backend::{
    address::UnifiedAddress,
    data_api::{Account as _, AccountPurpose, AccountSource},
    keys::{UnifiedAddressRequest, UnifiedFullViewingKey},
    wallet::NoteId,
};
/// Internal representation of ID type for accounts. Will be unique for each account.
#[derive(
    Debug, Copy, Clone, PartialEq, Eq, Hash, Default, PartialOrd, Ord, Serialize, Deserialize,
)]
pub struct AccountId(u32);

impl Deref for AccountId {
    type Target = u32;

    fn deref(&self) -> &Self::Target {
        &self.0
    }
}

impl ConditionallySelectable for AccountId {
    fn conditional_select(a: &Self, b: &Self, choice: subtle::Choice) -> Self {
        AccountId(ConditionallySelectable::conditional_select(
            &a.0, &b.0, choice,
        ))
    }
}

/// This is the top-level struct that handles accounts. We could theoretically have this just be a Vec
/// but we want to have control over the internal AccountId values. The account ids are unique.
// #[derive(Serialize, Deserialize)]
pub(crate) struct Accounts {
    nonce: u32,
    accounts: BTreeMap<AccountId, Account>,
}

impl Accounts {
    pub(crate) fn new() -> Self {
        Self {
            nonce: 0,
            accounts: BTreeMap::new(),
        }
    }

    /// Creates a new account. The account id will be determined by the internal nonce.
    pub(crate) fn new_account(
        &mut self,
        kind: AccountSource,
        viewing_key: UnifiedFullViewingKey,
        birthday: AccountBirthday,
        purpose: AccountPurpose,
    ) -> Result<(AccountId, Account), Error> {
        let account_id = AccountId(self.nonce);
        let mut acc = Account {
            account_id,
            kind,
            viewing_key,
            birthday,
            _purpose: purpose,
            addresses: BTreeMap::new(),
            _notes: BTreeSet::new(),
        };
        let ua_request = acc
            .viewing_key
            .to_unified_incoming_viewing_key()
            .to_address_request()
            .and_then(|ua_request| ua_request.intersect(&UnifiedAddressRequest::all().unwrap()))
            .ok_or_else(|| {
                Error::AddressGeneration(AddressGenerationError::ShieldedReceiverRequired)
            })?;

        let (addr, diversifier_index) = acc.default_address(ua_request)?;
        acc.addresses.insert(diversifier_index, addr);

        self.accounts.insert(account_id, acc.clone());
        self.nonce += 1;
        Ok((account_id, acc))
    }

    pub(crate) fn get(&self, account_id: AccountId) -> Option<&Account> {
        self.accounts.get(&account_id)
    }

    pub(crate) fn get_mut(&mut self, account_id: AccountId) -> Option<&mut Account> {
        self.accounts.get_mut(&account_id)
    }
    /// Gets the account ids of all accounts
    pub(crate) fn account_ids(&self) -> impl Iterator<Item = &AccountId> {
        self.accounts.keys()
    }
}

impl IntoIterator for Accounts {
    type Item = (AccountId, Account);
    type IntoIter = std::collections::btree_map::IntoIter<AccountId, Account>;

    fn into_iter(self) -> Self::IntoIter {
        self.accounts.into_iter()
    }
}

impl Deref for Accounts {
    type Target = BTreeMap<AccountId, Account>;

    fn deref(&self) -> &Self::Target {
        &self.accounts
    }
}

impl DerefMut for Accounts {
    fn deref_mut(&mut self) -> &mut Self::Target {
        &mut self.accounts
    }
}

/// An internal representation account stored in the database.
#[serde_as]
#[derive(Debug, Clone, Serialize)]
pub struct Account {
    account_id: AccountId,
    #[serde_as(as = "AccountSourceWrapper")]
    kind: AccountSource,
<<<<<<< HEAD
    #[serde(skip)]
    viewing_key: ViewingKey,
    #[serde_as(as = "AccountBirthdayWrapper")]
=======
    viewing_key: UnifiedFullViewingKey,
>>>>>>> 69f9367b
    birthday: AccountBirthday,
    #[serde_as(as = "AccountPurposeWrapper")]
    _purpose: AccountPurpose, // TODO: Remove this. AccountSource should be sufficient.
    #[serde(skip)]
    addresses: BTreeMap<DiversifierIndex, UnifiedAddress>,
    #[serde_as(as = "BTreeSet<NoteIdWrapper>")]
    _notes: BTreeSet<NoteId>,
}

impl Account {
    /// Returns the default Unified Address for the account,
    /// along with the diversifier index that generated it.
    ///
    /// The diversifier index may be non-zero if the Unified Address includes a Sapling
    /// receiver, and there was no valid Sapling receiver at diversifier index zero.
    pub(crate) fn default_address(
        &self,
        request: UnifiedAddressRequest,
    ) -> Result<(UnifiedAddress, DiversifierIndex), AddressGenerationError> {
        self.uivk().default_address(request)
    }

    pub(crate) fn birthday(&self) -> &AccountBirthday {
        &self.birthday
    }

    pub(crate) fn _addresses(&self) -> &BTreeMap<DiversifierIndex, UnifiedAddress> {
        &self.addresses
    }

    pub(crate) fn current_address(&self) -> Option<(DiversifierIndex, UnifiedAddress)> {
        self.addresses
            .last_key_value()
            .map(|(diversifier_index, address)| (*diversifier_index, address.clone()))
    }
    pub(crate) fn kind(&self) -> &AccountSource {
        &self.kind
    }

    pub(crate) fn next_available_address(
        &mut self,
        request: UnifiedAddressRequest,
    ) -> Result<Option<UnifiedAddress>, Error> {
        match self.ufvk() {
            Some(ufvk) => {
                let search_from = match self.current_address() {
                    Some((mut last_diversifier_index, _)) => {
                        last_diversifier_index
                            .increment()
                            .map_err(|_| AddressGenerationError::DiversifierSpaceExhausted)?;
                        last_diversifier_index
                    }
                    None => DiversifierIndex::default(),
                };
                let (addr, diversifier_index) = ufvk.find_address(search_from, request)?;
                self.addresses.insert(diversifier_index, addr.clone());
                Ok(Some(addr))
            }
            None => Ok(None),
        }
    }

    pub(crate) fn account_id(&self) -> AccountId {
        self.account_id
    }
}

impl zcash_client_backend::data_api::Account<AccountId> for Account {
    fn id(&self) -> AccountId {
        self.account_id
    }

    fn source(&self) -> AccountSource {
        self.kind
    }

    fn ufvk(&self) -> Option<&UnifiedFullViewingKey> {
        Some(&self.viewing_key)
    }

    fn uivk(&self) -> UnifiedIncomingViewingKey {
        self.viewing_key.to_unified_incoming_viewing_key()
    }
}<|MERGE_RESOLUTION|>--- conflicted
+++ resolved
@@ -134,13 +134,9 @@
     account_id: AccountId,
     #[serde_as(as = "AccountSourceWrapper")]
     kind: AccountSource,
-<<<<<<< HEAD
     #[serde(skip)]
-    viewing_key: ViewingKey,
+    viewing_key: UnifiedFullViewingKey,
     #[serde_as(as = "AccountBirthdayWrapper")]
-=======
-    viewing_key: UnifiedFullViewingKey,
->>>>>>> 69f9367b
     birthday: AccountBirthday,
     #[serde_as(as = "AccountPurposeWrapper")]
     _purpose: AccountPurpose, // TODO: Remove this. AccountSource should be sufficient.
