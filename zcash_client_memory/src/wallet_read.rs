--- conflicted
+++ resolved
@@ -718,8 +718,6 @@
                 )
             })
             .collect::<Vec<_>>())
-<<<<<<< HEAD
-=======
     }
 
     #[cfg(any(test, feature = "test-dependencies"))]
@@ -753,7 +751,6 @@
         checkpoints.sort_by(|(a, _, _), (b, _, _)| a.cmp(b));
 
         Ok(checkpoints)
->>>>>>> 868cb9b2
     }
 }
 
