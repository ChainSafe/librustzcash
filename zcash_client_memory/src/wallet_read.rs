--- conflicted
+++ resolved
@@ -49,24 +49,16 @@
     type Account = Account;
 
     fn get_account_ids(&self) -> Result<Vec<Self::AccountId>, Self::Error> {
-<<<<<<< HEAD
+        tracing::debug!("get_account_ids");
         Ok(self.accounts.account_ids().copied().collect())
-=======
-        tracing::debug!("get_account_ids");
-        Ok(self.accounts.iter().map(|a| a.id()).collect())
->>>>>>> e0e5dfc5
     }
 
     fn get_account(
         &self,
         account_id: Self::AccountId,
     ) -> Result<Option<Self::Account>, Self::Error> {
-<<<<<<< HEAD
+        tracing::debug!("get_account: {:?}", account_id);
         Ok(self.accounts.get(account_id).cloned())
-=======
-        tracing::debug!("get_account: {:?}", account_id);
-        Ok(self.accounts.get(*account_id as usize).cloned())
->>>>>>> e0e5dfc5
     }
 
     fn get_derived_account(
@@ -74,7 +66,7 @@
         seed: &SeedFingerprint,
         account_id: zip32::AccountId,
     ) -> Result<Option<Self::Account>, Self::Error> {
-<<<<<<< HEAD
+        tracing::debug!("get_derived_account: {:?}, {:?}", seed, account_id);
         Ok(self
             .accounts
             .iter()
@@ -88,18 +80,6 @@
                     } else {
                         None
                     }
-=======
-        tracing::debug!("get_derived_account: {:?}, {:?}", seed, account_id);
-        Ok(self.accounts.iter().find_map(|acct| match acct.kind() {
-            AccountSource::Derived {
-                seed_fingerprint,
-                account_index,
-            } => {
-                if seed_fingerprint == seed && account_index == &account_id {
-                    Some(acct.clone())
-                } else {
-                    None
->>>>>>> e0e5dfc5
                 }
                 AccountSource::Imported { purpose: _ } => None,
             }))
@@ -249,7 +229,7 @@
         let mut account_balances = self
             .accounts
             .iter()
-            .map(|account| (account.account_id(), AccountBalance::ZERO))
+            .map(|(_id, account)| (account.account_id(), AccountBalance::ZERO))
             .collect::<HashMap<AccountId, AccountBalance>>();
 
         for note in self.get_received_notes().iter() {
@@ -286,8 +266,8 @@
                             entry.insert(AccountBalance::ZERO);
                         }
                     };
-                },
-                _ => unimplemented!("Unknown pool type")
+                }
+                _ => unimplemented!("Unknown pool type"),
             }
         }
 
