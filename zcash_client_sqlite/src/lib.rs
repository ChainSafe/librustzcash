//! *An SQLite-based Zcash light client.*
//!
//! `zcash_client_sqlite` contains complete SQLite-based implementations of the [`WalletRead`],
//! [`WalletWrite`], and [`BlockSource`] traits from the [`zcash_client_backend`] crate. In
//! combination with [`zcash_client_backend`], it provides a full implementation of a SQLite-backed
//! client for the Zcash network.
//!
//! # Design
//!
//! The light client is built around two SQLite databases:
//!
//! - A cache database, used to inform the light client about new [`CompactBlock`]s. It is
//!   read-only within all light client APIs *except* for [`init_cache_database`] which
//!   can be used to initialize the database.
//!
//! - A data database, where the light client's state is stored. It is read-write within
//!   the light client APIs, and **assumed to be read-only outside these APIs**. Callers
//!   **MUST NOT** write to the database without using these APIs. Callers **MAY** read
//!   the database directly in order to extract information for display to users.
//!
//! ## Feature flags
#![doc = document_features::document_features!()]
//!
//! [`WalletRead`]: zcash_client_backend::data_api::WalletRead
//! [`WalletWrite`]: zcash_client_backend::data_api::WalletWrite
//! [`BlockSource`]: zcash_client_backend::data_api::chain::BlockSource
//! [`CompactBlock`]: zcash_client_backend::proto::compact_formats::CompactBlock
//! [`init_cache_database`]: crate::chain::init::init_cache_database

#![cfg_attr(docsrs, feature(doc_cfg))]
#![cfg_attr(docsrs, feature(doc_auto_cfg))]
// Catch documentation errors caused by code changes.
#![deny(rustdoc::broken_intra_doc_links)]

use incrementalmerkletree::{Marking, Position, Retention};
use nonempty::NonEmpty;
use rusqlite::{self, Connection};
use secrecy::{ExposeSecret, SecretVec};
use shardtree::{error::ShardTreeError, ShardTree};
use std::{
    borrow::Borrow, collections::HashMap, convert::AsRef, fmt, num::NonZeroU32, ops::Range,
    path::Path,
};
use subtle::ConditionallySelectable;
use tracing::{debug, trace, warn};

use zcash_client_backend::{
    address::UnifiedAddress,
    data_api::{
        self,
        chain::{BlockSource, ChainState, CommitmentTreeRoot},
        scanning::{ScanPriority, ScanRange},
        Account, AccountBirthday, AccountPurpose, AccountSource, BlockMetadata,
        DecryptedTransaction, InputSource, NullifierQuery, ScannedBlock, SeedRelevance,
        SentTransaction, SpendableNotes, TransactionDataRequest, WalletCommitmentTrees, WalletRead,
        WalletSummary, WalletWrite, SAPLING_SHARD_HEIGHT,
    },
    keys::{
        AddressGenerationError, UnifiedAddressRequest, UnifiedFullViewingKey, UnifiedSpendingKey,
    },
    proto::compact_formats::CompactBlock,
    wallet::{Note, NoteId, ReceivedNote, WalletTransparentOutput},
    ShieldedProtocol, TransferType,
};

use zcash_primitives::{
    block::BlockHash,
    consensus::{self, BlockHeight},
    memo::Memo,
    transaction::{components::amount::NonNegativeAmount, Transaction, TxId},
    zip32::{self, DiversifierIndex},
};
use zip32::fingerprint::SeedFingerprint;

use crate::{error::SqliteClientError, wallet::commitment_tree::SqliteShardStore};

#[cfg(any(feature = "test-dependencies", not(feature = "orchard")))]
use zcash_protocol::PoolType;

#[cfg(feature = "orchard")]
use {
    incrementalmerkletree::frontier::Frontier,
    shardtree::store::{Checkpoint, ShardStore},
    std::collections::BTreeMap,
    zcash_client_backend::data_api::ORCHARD_SHARD_HEIGHT,
};

#[cfg(feature = "transparent-inputs")]
use {
    zcash_client_backend::wallet::TransparentAddressMetadata,
    zcash_keys::encoding::AddressCodec,
    zcash_primitives::{legacy::TransparentAddress, transaction::components::OutPoint},
};

#[cfg(feature = "multicore")]
use maybe_rayon::{
    prelude::{IndexedParallelIterator, ParallelIterator},
    slice::ParallelSliceMut,
};

#[cfg(any(test, feature = "test-dependencies"))]
use zcash_client_backend::data_api::testing::TransactionSummary;

/// `maybe-rayon` doesn't provide this as a fallback, so we have to.
#[cfg(not(feature = "multicore"))]
trait ParallelSliceMut<T> {
    fn par_chunks_mut(&mut self, chunk_size: usize) -> std::slice::ChunksMut<'_, T>;
}
#[cfg(not(feature = "multicore"))]
impl<T> ParallelSliceMut<T> for [T] {
    fn par_chunks_mut(&mut self, chunk_size: usize) -> std::slice::ChunksMut<'_, T> {
        self.chunks_mut(chunk_size)
    }
}

#[cfg(feature = "unstable")]
use {
    crate::chain::{fsblockdb_with_blocks, BlockMeta},
    std::path::PathBuf,
    std::{fs, io},
};

pub mod chain;
pub mod error;
pub mod wallet;
use wallet::{
    commitment_tree::{self, put_shard_roots},
    SubtreeScanProgress,
};

#[cfg(test)]
mod testing;

/// The maximum number of blocks the wallet is allowed to rewind. This is
/// consistent with the bound in zcashd, and allows block data deeper than
/// this delta from the chain tip to be pruned.
pub(crate) const PRUNING_DEPTH: u32 = 100;

/// The number of blocks to verify ahead when the chain tip is updated.
pub(crate) const VERIFY_LOOKAHEAD: u32 = 10;

pub(crate) const SAPLING_TABLES_PREFIX: &str = "sapling";

#[cfg(feature = "orchard")]
pub(crate) const ORCHARD_TABLES_PREFIX: &str = "orchard";

#[cfg(not(feature = "orchard"))]
pub(crate) const UA_ORCHARD: bool = false;
#[cfg(feature = "orchard")]
pub(crate) const UA_ORCHARD: bool = true;

#[cfg(not(feature = "transparent-inputs"))]
pub(crate) const UA_TRANSPARENT: bool = false;
#[cfg(feature = "transparent-inputs")]
pub(crate) const UA_TRANSPARENT: bool = true;

pub(crate) const DEFAULT_UA_REQUEST: UnifiedAddressRequest =
    UnifiedAddressRequest::unsafe_new(UA_ORCHARD, true, UA_TRANSPARENT);

/// The ID type for accounts.
#[derive(Debug, Copy, Clone, PartialEq, Eq, Hash, Default)]
pub struct AccountId(u32);

impl ConditionallySelectable for AccountId {
    fn conditional_select(a: &Self, b: &Self, choice: subtle::Choice) -> Self {
        AccountId(ConditionallySelectable::conditional_select(
            &a.0, &b.0, choice,
        ))
    }
}

/// An opaque type for received note identifiers.
#[derive(Debug, Copy, Clone, PartialEq, Eq, PartialOrd, Ord)]
pub struct ReceivedNoteId(pub(crate) ShieldedProtocol, pub(crate) i64);

impl fmt::Display for ReceivedNoteId {
    fn fmt(&self, f: &mut fmt::Formatter) -> fmt::Result {
        match self {
            ReceivedNoteId(protocol, id) => write!(f, "Received {:?} Note: {}", protocol, id),
        }
    }
}

/// A newtype wrapper for sqlite primary key values for the utxos table.
#[derive(Debug, Copy, Clone, PartialEq, Eq)]
pub struct UtxoId(pub i64);

/// A newtype wrapper for sqlite primary key values for the transactions table.
#[derive(Debug, Copy, Clone, PartialEq, Eq)]
struct TxRef(pub i64);

/// A wrapper for the SQLite connection to the wallet database.
pub struct WalletDb<C, P> {
    conn: C,
    params: P,
}

/// A wrapper for a SQLite transaction affecting the wallet database.
pub struct SqlTransaction<'conn>(pub(crate) &'conn rusqlite::Transaction<'conn>);

impl Borrow<rusqlite::Connection> for SqlTransaction<'_> {
    fn borrow(&self) -> &rusqlite::Connection {
        self.0
    }
}

impl<P: consensus::Parameters + Clone> WalletDb<Connection, P> {
    /// Construct a connection to the wallet database stored at the specified path.
    pub fn for_path<F: AsRef<Path>>(path: F, params: P) -> Result<Self, rusqlite::Error> {
        Connection::open(path).and_then(move |conn| {
            rusqlite::vtab::array::load_module(&conn)?;
            Ok(WalletDb { conn, params })
        })
    }

    pub fn transactionally<F, A, E: From<rusqlite::Error>>(&mut self, f: F) -> Result<A, E>
    where
        F: FnOnce(&mut WalletDb<SqlTransaction<'_>, P>) -> Result<A, E>,
    {
        let tx = self.conn.transaction()?;
        let mut wdb = WalletDb {
            conn: SqlTransaction(&tx),
            params: self.params.clone(),
        };
        let result = f(&mut wdb)?;
        tx.commit()?;
        Ok(result)
    }
}

impl<C: Borrow<rusqlite::Connection>, P: consensus::Parameters> InputSource for WalletDb<C, P> {
    type Error = SqliteClientError;
    type NoteRef = ReceivedNoteId;
    type AccountId = AccountId;

    fn get_spendable_note(
        &self,
        txid: &TxId,
        protocol: ShieldedProtocol,
        index: u32,
    ) -> Result<Option<ReceivedNote<Self::NoteRef, Note>>, Self::Error> {
        match protocol {
            ShieldedProtocol::Sapling => wallet::sapling::get_spendable_sapling_note(
                self.conn.borrow(),
                &self.params,
                txid,
                index,
            )
            .map(|opt| opt.map(|n| n.map_note(Note::Sapling))),
            ShieldedProtocol::Orchard => {
                #[cfg(feature = "orchard")]
                return wallet::orchard::get_spendable_orchard_note(
                    self.conn.borrow(),
                    &self.params,
                    txid,
                    index,
                )
                .map(|opt| opt.map(|n| n.map_note(Note::Orchard)));

                #[cfg(not(feature = "orchard"))]
                return Err(SqliteClientError::UnsupportedPoolType(PoolType::ORCHARD));
            }
        }
    }

    fn select_spendable_notes(
        &self,
        account: AccountId,
        target_value: NonNegativeAmount,
        sources: &[ShieldedProtocol],
        anchor_height: BlockHeight,
        exclude: &[Self::NoteRef],
    ) -> Result<SpendableNotes<Self::NoteRef>, Self::Error> {
        Ok(SpendableNotes::new(
            if sources.contains(&ShieldedProtocol::Sapling) {
                wallet::sapling::select_spendable_sapling_notes(
                    self.conn.borrow(),
                    &self.params,
                    account,
                    target_value,
                    anchor_height,
                    exclude,
                )?
            } else {
                vec![]
            },
            #[cfg(feature = "orchard")]
            if sources.contains(&ShieldedProtocol::Orchard) {
                wallet::orchard::select_spendable_orchard_notes(
                    self.conn.borrow(),
                    &self.params,
                    account,
                    target_value,
                    anchor_height,
                    exclude,
                )?
            } else {
                vec![]
            },
        ))
    }

    #[cfg(feature = "transparent-inputs")]
    fn get_unspent_transparent_output(
        &self,
        outpoint: &OutPoint,
    ) -> Result<Option<WalletTransparentOutput>, Self::Error> {
        wallet::transparent::get_wallet_transparent_output(self.conn.borrow(), outpoint, false)
    }

    #[cfg(feature = "transparent-inputs")]
    fn get_spendable_transparent_outputs(
        &self,
        address: &TransparentAddress,
        target_height: BlockHeight,
        min_confirmations: u32,
    ) -> Result<Vec<WalletTransparentOutput>, Self::Error> {
        wallet::transparent::get_spendable_transparent_outputs(
            self.conn.borrow(),
            &self.params,
            address,
            target_height,
            min_confirmations,
        )
    }
}

impl<C: Borrow<rusqlite::Connection>, P: consensus::Parameters> WalletRead for WalletDb<C, P> {
    type Error = SqliteClientError;
    type AccountId = AccountId;
    type Account = wallet::Account;

    fn get_account_ids(&self) -> Result<Vec<AccountId>, Self::Error> {
        Ok(wallet::get_account_ids(self.conn.borrow())?)
    }

    fn get_account(
        &self,
        account_id: Self::AccountId,
    ) -> Result<Option<Self::Account>, Self::Error> {
        wallet::get_account(self.conn.borrow(), &self.params, account_id)
    }

    fn get_derived_account(
        &self,
        seed: &SeedFingerprint,
        account_id: zip32::AccountId,
    ) -> Result<Option<Self::Account>, Self::Error> {
        wallet::get_derived_account(self.conn.borrow(), &self.params, seed, account_id)
    }

    fn validate_seed(
        &self,
        account_id: Self::AccountId,
        seed: &SecretVec<u8>,
    ) -> Result<bool, Self::Error> {
        if let Some(account) = self.get_account(account_id)? {
            if let AccountSource::Derived {
                seed_fingerprint,
                account_index,
            } = account.source()
            {
                wallet::seed_matches_derived_account(
                    &self.params,
                    seed,
                    &seed_fingerprint,
                    account_index,
                    &account.uivk(),
                )
            } else {
                Err(SqliteClientError::UnknownZip32Derivation)
            }
        } else {
            // Missing account is documented to return false.
            Ok(false)
        }
    }

    fn seed_relevance_to_derived_accounts(
        &self,
        seed: &SecretVec<u8>,
    ) -> Result<SeedRelevance<Self::AccountId>, Self::Error> {
        let mut has_accounts = false;
        let mut has_derived = false;
        let mut relevant_account_ids = vec![];

        for account_id in self.get_account_ids()? {
            has_accounts = true;
            let account = self.get_account(account_id)?.expect("account ID exists");

            // If the account is imported, the seed _might_ be relevant, but the only
            // way we could determine that is by brute-forcing the ZIP 32 account
            // index space, which we're not going to do. The method name indicates to
            // the caller that we only check derived accounts.
            if let AccountSource::Derived {
                seed_fingerprint,
                account_index,
            } = account.source()
            {
                has_derived = true;

                if wallet::seed_matches_derived_account(
                    &self.params,
                    seed,
                    &seed_fingerprint,
                    account_index,
                    &account.uivk(),
                )? {
                    // The seed is relevant to this account.
                    relevant_account_ids.push(account_id);
                }
            }
        }

        Ok(
            if let Some(account_ids) = NonEmpty::from_vec(relevant_account_ids) {
                SeedRelevance::Relevant { account_ids }
            } else if has_derived {
                SeedRelevance::NotRelevant
            } else if has_accounts {
                SeedRelevance::NoDerivedAccounts
            } else {
                SeedRelevance::NoAccounts
            },
        )
    }

    fn get_account_for_ufvk(
        &self,
        ufvk: &UnifiedFullViewingKey,
    ) -> Result<Option<Self::Account>, Self::Error> {
        wallet::get_account_for_ufvk(self.conn.borrow(), &self.params, ufvk)
    }

    fn get_current_address(
        &self,
        account: AccountId,
    ) -> Result<Option<UnifiedAddress>, Self::Error> {
        wallet::get_current_address(self.conn.borrow(), &self.params, account)
            .map(|res| res.map(|(addr, _)| addr))
    }

    fn get_account_birthday(&self, account: AccountId) -> Result<BlockHeight, Self::Error> {
        wallet::account_birthday(self.conn.borrow(), account).map_err(SqliteClientError::from)
    }

    fn get_wallet_birthday(&self) -> Result<Option<BlockHeight>, Self::Error> {
        wallet::wallet_birthday(self.conn.borrow()).map_err(SqliteClientError::from)
    }

    fn get_wallet_summary(
        &self,
        min_confirmations: u32,
    ) -> Result<Option<WalletSummary<Self::AccountId>>, Self::Error> {
        // This will return a runtime error if we call `get_wallet_summary` from two
        // threads at the same time, as transactions cannot nest.
        wallet::get_wallet_summary(
            &self.conn.borrow().unchecked_transaction()?,
            &self.params,
            min_confirmations,
            &SubtreeScanProgress,
        )
    }

    fn chain_height(&self) -> Result<Option<BlockHeight>, Self::Error> {
        wallet::chain_tip_height(self.conn.borrow()).map_err(SqliteClientError::from)
    }

    fn get_block_hash(&self, block_height: BlockHeight) -> Result<Option<BlockHash>, Self::Error> {
        wallet::get_block_hash(self.conn.borrow(), block_height).map_err(SqliteClientError::from)
    }

    fn block_metadata(&self, height: BlockHeight) -> Result<Option<BlockMetadata>, Self::Error> {
        wallet::block_metadata(self.conn.borrow(), &self.params, height)
    }

    fn block_fully_scanned(&self) -> Result<Option<BlockMetadata>, Self::Error> {
        wallet::block_fully_scanned(self.conn.borrow(), &self.params)
    }

    fn get_max_height_hash(&self) -> Result<Option<(BlockHeight, BlockHash)>, Self::Error> {
        wallet::get_max_height_hash(self.conn.borrow()).map_err(SqliteClientError::from)
    }

    fn block_max_scanned(&self) -> Result<Option<BlockMetadata>, Self::Error> {
        wallet::block_max_scanned(self.conn.borrow(), &self.params)
    }

    fn suggest_scan_ranges(&self) -> Result<Vec<ScanRange>, Self::Error> {
        wallet::scanning::suggest_scan_ranges(self.conn.borrow(), ScanPriority::Historic)
            .map_err(SqliteClientError::from)
    }

    fn get_target_and_anchor_heights(
        &self,
        min_confirmations: NonZeroU32,
    ) -> Result<Option<(BlockHeight, BlockHeight)>, Self::Error> {
        wallet::get_target_and_anchor_heights(self.conn.borrow(), min_confirmations)
            .map_err(SqliteClientError::from)
    }

    fn get_min_unspent_height(&self) -> Result<Option<BlockHeight>, Self::Error> {
        wallet::get_min_unspent_height(self.conn.borrow()).map_err(SqliteClientError::from)
    }

    fn get_tx_height(&self, txid: TxId) -> Result<Option<BlockHeight>, Self::Error> {
        wallet::get_tx_height(self.conn.borrow(), txid).map_err(SqliteClientError::from)
    }

    fn get_unified_full_viewing_keys(
        &self,
    ) -> Result<HashMap<AccountId, UnifiedFullViewingKey>, Self::Error> {
        wallet::get_unified_full_viewing_keys(self.conn.borrow(), &self.params)
    }

    fn get_memo(&self, note_id: NoteId) -> Result<Option<Memo>, Self::Error> {
        let sent_memo = wallet::get_sent_memo(self.conn.borrow(), note_id)?;
        if sent_memo.is_some() {
            Ok(sent_memo)
        } else {
            wallet::get_received_memo(self.conn.borrow(), note_id)
        }
    }

    fn get_transaction(&self, txid: TxId) -> Result<Option<Transaction>, Self::Error> {
        wallet::get_transaction(self.conn.borrow(), &self.params, txid)
            .map(|res| res.map(|(_, tx)| tx))
    }

    fn get_sapling_nullifiers(
        &self,
        query: NullifierQuery,
    ) -> Result<Vec<(AccountId, sapling::Nullifier)>, Self::Error> {
        wallet::sapling::get_sapling_nullifiers(self.conn.borrow(), query)
    }

    #[cfg(feature = "orchard")]
    fn get_orchard_nullifiers(
        &self,
        query: NullifierQuery,
    ) -> Result<Vec<(AccountId, orchard::note::Nullifier)>, Self::Error> {
        wallet::orchard::get_orchard_nullifiers(self.conn.borrow(), query)
    }

    #[cfg(feature = "transparent-inputs")]
    fn get_transparent_receivers(
        &self,
        account: AccountId,
    ) -> Result<HashMap<TransparentAddress, Option<TransparentAddressMetadata>>, Self::Error> {
        wallet::transparent::get_transparent_receivers(self.conn.borrow(), &self.params, account)
    }

    #[cfg(feature = "transparent-inputs")]
    fn get_transparent_balances(
        &self,
        account: AccountId,
        max_height: BlockHeight,
    ) -> Result<HashMap<TransparentAddress, NonNegativeAmount>, Self::Error> {
        wallet::transparent::get_transparent_balances(
            self.conn.borrow(),
            &self.params,
            account,
            max_height,
        )
    }

    #[cfg(feature = "transparent-inputs")]
    fn get_transparent_address_metadata(
        &self,
        account: Self::AccountId,
        address: &TransparentAddress,
    ) -> Result<Option<TransparentAddressMetadata>, Self::Error> {
        wallet::transparent::get_transparent_address_metadata(
            self.conn.borrow(),
            &self.params,
            account,
            address,
        )
    }

    #[cfg(feature = "transparent-inputs")]
    fn get_known_ephemeral_addresses(
        &self,
        account: Self::AccountId,
        index_range: Option<Range<u32>>,
    ) -> Result<Vec<(TransparentAddress, TransparentAddressMetadata)>, Self::Error> {
        wallet::transparent::ephemeral::get_known_ephemeral_addresses(
            self.conn.borrow(),
            &self.params,
            account,
            index_range,
        )
    }

    #[cfg(feature = "transparent-inputs")]
    fn find_account_for_ephemeral_address(
        &self,
        address: &TransparentAddress,
    ) -> Result<Option<Self::AccountId>, Self::Error> {
        wallet::transparent::ephemeral::find_account_for_ephemeral_address_str(
            self.conn.borrow(),
            &address.encode(&self.params),
        )
    }

    fn transaction_data_requests(&self) -> Result<Vec<TransactionDataRequest>, Self::Error> {
        let iter = wallet::transaction_data_requests(self.conn.borrow())?.into_iter();

        #[cfg(feature = "transparent-inputs")]
        let iter = iter.chain(
            wallet::transparent::transaction_data_requests(self.conn.borrow(), &self.params)?
                .into_iter(),
        );

        Ok(iter.collect())
    }

    #[cfg(any(test, feature = "test-dependencies"))]
    fn get_tx_history(&self) -> Result<Vec<TransactionSummary<Self::AccountId>>, Self::Error> {
        wallet::testing::get_tx_history(self.conn.borrow())
    }

    #[cfg(any(test, feature = "test-dependencies"))]
    fn get_sent_note_ids(
        &self,
        txid: &TxId,
        protocol: ShieldedProtocol,
    ) -> Result<Vec<NoteId>, Self::Error> {
        use crate::wallet::pool_code;
        use rusqlite::named_params;

        let mut stmt_sent_notes = self.conn.borrow().prepare(
            "SELECT output_index
             FROM sent_notes
             JOIN transactions ON transactions.id_tx = sent_notes.tx
             WHERE transactions.txid = :txid
             AND sent_notes.output_pool = :pool_code",
        )?;

        stmt_sent_notes
            .query(named_params![":txid": txid.as_ref(), ":pool_code": pool_code(PoolType::Shielded(protocol))])
            .unwrap()
            .mapped(|row| Ok(NoteId::new(*txid, protocol, row.get(0)?)))
            .collect::<Result<Vec<_>, _>>()
            .map_err(SqliteClientError::from)
    }
}

impl<P: consensus::Parameters> WalletWrite for WalletDb<rusqlite::Connection, P> {
    type UtxoRef = UtxoId;

    fn create_account(
        &mut self,
        seed: &SecretVec<u8>,
        birthday: &AccountBirthday,
    ) -> Result<(AccountId, UnifiedSpendingKey), Self::Error> {
        self.transactionally(|wdb| {
            let seed_fingerprint =
                SeedFingerprint::from_seed(seed.expose_secret()).ok_or_else(|| {
                    SqliteClientError::BadAccountData(
                        "Seed must be between 32 and 252 bytes in length.".to_owned(),
                    )
                })?;
            let account_index = wallet::max_zip32_account_index(wdb.conn.0, &seed_fingerprint)?
                .map(|a| a.next().ok_or(SqliteClientError::AccountIdOutOfRange))
                .transpose()?
                .unwrap_or(zip32::AccountId::ZERO);

            let usk =
                UnifiedSpendingKey::from_seed(&wdb.params, seed.expose_secret(), account_index)
                    .map_err(|_| SqliteClientError::KeyDerivationError(account_index))?;
            let ufvk = usk.to_unified_full_viewing_key();

            let account = wallet::add_account(
                wdb.conn.0,
                &wdb.params,
                AccountSource::Derived {
                    seed_fingerprint,
                    account_index,
                },
                wallet::ViewingKey::Full(Box::new(ufvk)),
                birthday,
            )?;

            Ok((account.id(), usk))
        })
    }

    fn import_account_hd(
        &mut self,
        seed: &SecretVec<u8>,
        account_index: zip32::AccountId,
        birthday: &AccountBirthday,
    ) -> Result<(Self::Account, UnifiedSpendingKey), Self::Error> {
        self.transactionally(|wdb| {
            let seed_fingerprint =
                SeedFingerprint::from_seed(seed.expose_secret()).ok_or_else(|| {
                    SqliteClientError::BadAccountData(
                        "Seed must be between 32 and 252 bytes in length.".to_owned(),
                    )
                })?;

            let usk =
                UnifiedSpendingKey::from_seed(&wdb.params, seed.expose_secret(), account_index)
                    .map_err(|_| SqliteClientError::KeyDerivationError(account_index))?;
            let ufvk = usk.to_unified_full_viewing_key();

            let account = wallet::add_account(
                wdb.conn.0,
                &wdb.params,
                AccountSource::Derived {
                    seed_fingerprint,
                    account_index,
                },
                wallet::ViewingKey::Full(Box::new(ufvk)),
                birthday,
            )?;

            Ok((account, usk))
        })
    }

    fn import_account_ufvk(
        &mut self,
        ufvk: &UnifiedFullViewingKey,
        birthday: &AccountBirthday,
        purpose: AccountPurpose,
    ) -> Result<Self::Account, Self::Error> {
        self.transactionally(|wdb| {
            wallet::add_account(
                wdb.conn.0,
                &wdb.params,
                AccountSource::Imported { purpose },
                wallet::ViewingKey::Full(Box::new(ufvk.to_owned())),
                birthday,
            )
        })
    }

    fn get_next_available_address(
        &mut self,
        account: AccountId,
        request: UnifiedAddressRequest,
    ) -> Result<Option<UnifiedAddress>, Self::Error> {
        self.transactionally(
            |wdb| match wdb.get_unified_full_viewing_keys()?.get(&account) {
                Some(ufvk) => {
                    let search_from =
                        match wallet::get_current_address(wdb.conn.0, &wdb.params, account)? {
                            Some((_, mut last_diversifier_index)) => {
                                last_diversifier_index.increment().map_err(|_| {
                                    AddressGenerationError::DiversifierSpaceExhausted
                                })?;
                                last_diversifier_index
                            }
                            None => DiversifierIndex::default(),
                        };

                    let (addr, diversifier_index) = ufvk.find_address(search_from, request)?;

                    wallet::insert_address(
                        wdb.conn.0,
                        &wdb.params,
                        account,
                        diversifier_index,
                        &addr,
                    )?;

                    Ok(Some(addr))
                }
                None => Ok(None),
            },
        )
    }

    fn update_chain_tip(&mut self, tip_height: BlockHeight) -> Result<(), Self::Error> {
        let tx = self.conn.transaction()?;
        wallet::scanning::update_chain_tip(&tx, &self.params, tip_height)?;
        tx.commit()?;
        Ok(())
    }

    #[tracing::instrument(skip_all, fields(height = blocks.first().map(|b| u32::from(b.height())), count = blocks.len()))]
    #[allow(clippy::type_complexity)]
    fn put_blocks(
        &mut self,
        from_state: &ChainState,
        blocks: Vec<ScannedBlock<Self::AccountId>>,
    ) -> Result<(), Self::Error> {
        struct BlockPositions {
            height: BlockHeight,
            sapling_start_position: Position,
            #[cfg(feature = "orchard")]
            orchard_start_position: Position,
        }

        self.transactionally(|wdb| {
            let start_positions = blocks.first().map(|block| BlockPositions {
                height: block.height(),
                sapling_start_position: Position::from(
                    u64::from(block.sapling().final_tree_size())
                        - u64::try_from(block.sapling().commitments().len()).unwrap(),
                ),
                #[cfg(feature = "orchard")]
                orchard_start_position: Position::from(
                    u64::from(block.orchard().final_tree_size())
                        - u64::try_from(block.orchard().commitments().len()).unwrap(),
                ),
            });
            let mut sapling_commitments = vec![];
            #[cfg(feature = "orchard")]
            let mut orchard_commitments = vec![];
            let mut last_scanned_height = None;
            let mut note_positions = vec![];
            for block in blocks.into_iter() {
                if last_scanned_height
                    .iter()
                    .any(|prev| block.height() != *prev + 1)
                {
                    return Err(SqliteClientError::NonSequentialBlocks);
                }

                // Insert the block into the database.
                wallet::put_block(
                    wdb.conn.0,
                    block.height(),
                    block.block_hash(),
                    block.block_time(),
                    block.sapling().final_tree_size(),
                    block.sapling().commitments().len().try_into().unwrap(),
                    #[cfg(feature = "orchard")]
                    block.orchard().final_tree_size(),
                    #[cfg(feature = "orchard")]
                    block.orchard().commitments().len().try_into().unwrap(),
                )?;

                for tx in block.transactions() {
                    let tx_row = wallet::put_tx_meta(wdb.conn.0, tx, block.height())?;
                    wallet::queue_tx_retrieval(wdb.conn.0, std::iter::once(tx.txid()), None)?;

                    // Mark notes as spent and remove them from the scanning cache
                    for spend in tx.sapling_spends() {
                        wallet::sapling::mark_sapling_note_spent(wdb.conn.0, tx_row, spend.nf())?;
                    }
                    #[cfg(feature = "orchard")]
                    for spend in tx.orchard_spends() {
                        wallet::orchard::mark_orchard_note_spent(wdb.conn.0, tx_row, spend.nf())?;
                    }

                    for output in tx.sapling_outputs() {
                        // Check whether this note was spent in a later block range that
                        // we previously scanned.
                        let spent_in = output
                            .nf()
                            .map(|nf| {
                                wallet::query_nullifier_map(
                                    wdb.conn.0,
                                    ShieldedProtocol::Sapling,
                                    nf,
                                )
                            })
                            .transpose()?
                            .flatten();

                        wallet::sapling::put_received_note(wdb.conn.0, output, tx_row, spent_in)?;
                    }
                    #[cfg(feature = "orchard")]
                    for output in tx.orchard_outputs() {
                        // Check whether this note was spent in a later block range that
                        // we previously scanned.
                        let spent_in = output
                            .nf()
                            .map(|nf| {
                                wallet::query_nullifier_map(
                                    wdb.conn.0,
                                    ShieldedProtocol::Orchard,
                                    &nf.to_bytes(),
                                )
                            })
                            .transpose()?
                            .flatten();

                        wallet::orchard::put_received_note(wdb.conn.0, output, tx_row, spent_in)?;
                    }
                }

                // Insert the new nullifiers from this block into the nullifier map.
                wallet::insert_nullifier_map(
                    wdb.conn.0,
                    block.height(),
                    ShieldedProtocol::Sapling,
                    block.sapling().nullifier_map(),
                )?;
                #[cfg(feature = "orchard")]
                wallet::insert_nullifier_map(
                    wdb.conn.0,
                    block.height(),
                    ShieldedProtocol::Orchard,
                    &block
                        .orchard()
                        .nullifier_map()
                        .iter()
                        .map(|(txid, idx, nfs)| {
                            (*txid, *idx, nfs.iter().map(|nf| nf.to_bytes()).collect())
                        })
                        .collect::<Vec<_>>(),
                )?;

                note_positions.extend(block.transactions().iter().flat_map(|wtx| {
                    let iter = wtx.sapling_outputs().iter().map(|out| {
                        (
                            ShieldedProtocol::Sapling,
                            out.note_commitment_tree_position(),
                        )
                    });
                    #[cfg(feature = "orchard")]
                    let iter = iter.chain(wtx.orchard_outputs().iter().map(|out| {
                        (
                            ShieldedProtocol::Orchard,
                            out.note_commitment_tree_position(),
                        )
                    }));

                    iter
                }));

                last_scanned_height = Some(block.height());
                let block_commitments = block.into_commitments();
                trace!(
                    "Sapling commitments for {:?}: {:?}",
                    last_scanned_height,
                    block_commitments
                        .sapling
                        .iter()
                        .map(|(_, r)| *r)
                        .collect::<Vec<_>>()
                );
                #[cfg(feature = "orchard")]
                trace!(
                    "Orchard commitments for {:?}: {:?}",
                    last_scanned_height,
                    block_commitments
                        .orchard
                        .iter()
                        .map(|(_, r)| *r)
                        .collect::<Vec<_>>()
                );

                sapling_commitments.extend(block_commitments.sapling.into_iter().map(Some));
                #[cfg(feature = "orchard")]
                orchard_commitments.extend(block_commitments.orchard.into_iter().map(Some));
            }

            // Prune the nullifier map of entries we no longer need.
            if let Some(meta) = wdb.block_fully_scanned()? {
                wallet::prune_nullifier_map(
                    wdb.conn.0,
                    meta.block_height().saturating_sub(PRUNING_DEPTH),
                )?;
            }

            // We will have a start position and a last scanned height in all cases where
            // `blocks` is non-empty.
            if let Some((start_positions, last_scanned_height)) =
                start_positions.zip(last_scanned_height)
            {
                // Create subtrees from the note commitments in parallel.
                const CHUNK_SIZE: usize = 1024;
                let sapling_subtrees = sapling_commitments
                    .par_chunks_mut(CHUNK_SIZE)
                    .enumerate()
                    .filter_map(|(i, chunk)| {
                        let start =
                            start_positions.sapling_start_position + (i * CHUNK_SIZE) as u64;
                        let end = start + chunk.len() as u64;

                        shardtree::LocatedTree::from_iter(
                            start..end,
                            SAPLING_SHARD_HEIGHT.into(),
                            chunk.iter_mut().map(|n| n.take().expect("always Some")),
                        )
                    })
                    .map(|res| (res.subtree, res.checkpoints))
                    .collect::<Vec<_>>();

                #[cfg(feature = "orchard")]
                let orchard_subtrees = orchard_commitments
                    .par_chunks_mut(CHUNK_SIZE)
                    .enumerate()
                    .filter_map(|(i, chunk)| {
                        let start =
                            start_positions.orchard_start_position + (i * CHUNK_SIZE) as u64;
                        let end = start + chunk.len() as u64;

                        shardtree::LocatedTree::from_iter(
                            start..end,
                            ORCHARD_SHARD_HEIGHT.into(),
                            chunk.iter_mut().map(|n| n.take().expect("always Some")),
                        )
                    })
                    .map(|res| (res.subtree, res.checkpoints))
                    .collect::<Vec<_>>();

                // Collect the complete set of Sapling checkpoints
                #[cfg(feature = "orchard")]
                let sapling_checkpoint_positions: BTreeMap<BlockHeight, Position> =
                    sapling_subtrees
                        .iter()
                        .flat_map(|(_, checkpoints)| checkpoints.iter())
                        .map(|(k, v)| (*k, *v))
                        .collect();

                #[cfg(feature = "orchard")]
                let orchard_checkpoint_positions: BTreeMap<BlockHeight, Position> =
                    orchard_subtrees
                        .iter()
                        .flat_map(|(_, checkpoints)| checkpoints.iter())
                        .map(|(k, v)| (*k, *v))
                        .collect();

                #[cfg(feature = "orchard")]
                fn ensure_checkpoints<
                    'a,
                    H,
                    I: Iterator<Item = &'a BlockHeight>,
                    const DEPTH: u8,
                >(
                    // An iterator of checkpoints heights for which we wish to ensure that
                    // checkpoints exists.
                    ensure_heights: I,
                    // The map of checkpoint positions from which we will draw note commitment tree
                    // position information for the newly created checkpoints.
                    existing_checkpoint_positions: &BTreeMap<BlockHeight, Position>,
                    // The frontier whose position will be used for an inserted checkpoint when
                    // there is no preceding checkpoint in existing_checkpoint_positions.
                    state_final_tree: &Frontier<H, DEPTH>,
                ) -> Vec<(BlockHeight, Checkpoint)> {
                    ensure_heights
                        .flat_map(|ensure_height| {
                            existing_checkpoint_positions
                                .range::<BlockHeight, _>(..=*ensure_height)
                                .last()
                                .map_or_else(
                                    || {
                                        Some((
                                            *ensure_height,
                                            state_final_tree
                                                .value()
                                                .map_or_else(Checkpoint::tree_empty, |t| {
                                                    Checkpoint::at_position(t.position())
                                                }),
                                        ))
                                    },
                                    |(existing_checkpoint_height, position)| {
                                        if *existing_checkpoint_height < *ensure_height {
                                            Some((
                                                *ensure_height,
                                                Checkpoint::at_position(*position),
                                            ))
                                        } else {
                                            // The checkpoint already exists, so we don't need to
                                            // do anything.
                                            None
                                        }
                                    },
                                )
                                .into_iter()
                        })
                        .collect::<Vec<_>>()
                }

                #[cfg(feature = "orchard")]
                let (missing_sapling_checkpoints, missing_orchard_checkpoints) = (
                    ensure_checkpoints(
                        orchard_checkpoint_positions.keys(),
                        &sapling_checkpoint_positions,
                        from_state.final_sapling_tree(),
                    ),
                    ensure_checkpoints(
                        sapling_checkpoint_positions.keys(),
                        &orchard_checkpoint_positions,
                        from_state.final_orchard_tree(),
                    ),
                );

                // Update the Sapling note commitment tree with all newly read note commitments
                {
                    let mut sapling_subtrees_iter = sapling_subtrees.into_iter();
                    wdb.with_sapling_tree_mut::<_, _, Self::Error>(|sapling_tree| {
                        debug!(
                            "Sapling initial tree size at {:?}: {:?}",
                            from_state.block_height(),
                            from_state.final_sapling_tree().tree_size()
                        );
                        sapling_tree.insert_frontier(
                            from_state.final_sapling_tree().clone(),
                            Retention::Checkpoint {
                                id: from_state.block_height(),
                                marking: Marking::Reference,
                            },
                        )?;

                        for (tree, checkpoints) in &mut sapling_subtrees_iter {
                            sapling_tree.insert_tree(tree, checkpoints)?;
                        }

                        // Ensure we have a Sapling checkpoint for each checkpointed Orchard block height.
                        // We skip all checkpoints below the minimum retained checkpoint in the
                        // Sapling tree, because branches below this height may be pruned.
                        #[cfg(feature = "orchard")]
                        {
                            let min_checkpoint_height = sapling_tree
                                .store()
                                .min_checkpoint_id()
                                .map_err(ShardTreeError::Storage)?
                                .expect(
                                    "At least one checkpoint was inserted (by insert_frontier)",
                                );

                            for (height, checkpoint) in &missing_sapling_checkpoints {
                                if *height > min_checkpoint_height {
                                    sapling_tree
                                        .store_mut()
                                        .add_checkpoint(*height, checkpoint.clone())
                                        .map_err(ShardTreeError::Storage)?;
                                }
                            }
                        }

                        Ok(())
                    })?;
                }

                // Update the Orchard note commitment tree with all newly read note commitments
                #[cfg(feature = "orchard")]
                {
                    let mut orchard_subtrees = orchard_subtrees.into_iter();
                    wdb.with_orchard_tree_mut::<_, _, Self::Error>(|orchard_tree| {
                        debug!(
                            "Orchard initial tree size at {:?}: {:?}",
                            from_state.block_height(),
                            from_state.final_orchard_tree().tree_size()
                        );
                        orchard_tree.insert_frontier(
                            from_state.final_orchard_tree().clone(),
                            Retention::Checkpoint {
                                id: from_state.block_height(),
                                marking: Marking::Reference,
                            },
                        )?;

                        for (tree, checkpoints) in &mut orchard_subtrees {
                            orchard_tree.insert_tree(tree, checkpoints)?;
                        }

                        // Ensure we have an Orchard checkpoint for each checkpointed Sapling block height.
                        // We skip all checkpoints below the minimum retained checkpoint in the
                        // Orchard tree, because branches below this height may be pruned.
                        {
                            let min_checkpoint_height = orchard_tree
                                .store()
                                .min_checkpoint_id()
                                .map_err(ShardTreeError::Storage)?
                                .expect(
                                    "At least one checkpoint was inserted (by insert_frontier)",
                                );

                            for (height, checkpoint) in &missing_orchard_checkpoints {
                                if *height > min_checkpoint_height {
                                    debug!(
                                        "Adding missing Orchard checkpoint for height: {:?}: {:?}",
                                        height,
                                        checkpoint.position()
                                    );
                                    orchard_tree
                                        .store_mut()
                                        .add_checkpoint(*height, checkpoint.clone())
                                        .map_err(ShardTreeError::Storage)?;
                                }
                            }
                        }
                        Ok(())
                    })?;
                }

                wallet::scanning::scan_complete(
                    wdb.conn.0,
                    &wdb.params,
                    Range {
                        start: start_positions.height,
                        end: last_scanned_height + 1,
                    },
                    &note_positions,
                )?;
            }

            Ok(())
        })
    }

    fn put_received_transparent_utxo(
        &mut self,
        _output: &WalletTransparentOutput,
    ) -> Result<Self::UtxoRef, Self::Error> {
        #[cfg(feature = "transparent-inputs")]
        return wallet::transparent::put_received_transparent_utxo(
            &self.conn,
            &self.params,
            _output,
        );

        #[cfg(not(feature = "transparent-inputs"))]
        panic!(
            "The wallet must be compiled with the transparent-inputs feature to use this method."
        );
    }

    fn store_decrypted_tx(
        &mut self,
        d_tx: DecryptedTransaction<AccountId>,
    ) -> Result<(), Self::Error> {
        self.transactionally(|wdb| wallet::store_decrypted_tx(wdb.conn.0, &wdb.params, d_tx))
    }

    fn store_transactions_to_be_sent(
        &mut self,
        transactions: &[SentTransaction<AccountId>],
    ) -> Result<(), Self::Error> {
        self.transactionally(|wdb| {
            for sent_tx in transactions {
                wallet::store_transaction_to_be_sent(wdb, sent_tx)?;
            }
            Ok(())
        })
    }

    fn truncate_to_height(&mut self, block_height: BlockHeight) -> Result<(), Self::Error> {
        self.transactionally(|wdb| {
            wallet::truncate_to_height(wdb.conn.0, &wdb.params, block_height)
        })
    }

    #[cfg(feature = "transparent-inputs")]
    fn reserve_next_n_ephemeral_addresses(
        &mut self,
        account_id: Self::AccountId,
        n: usize,
    ) -> Result<Vec<(TransparentAddress, TransparentAddressMetadata)>, Self::Error> {
        self.transactionally(|wdb| {
            wallet::transparent::ephemeral::reserve_next_n_ephemeral_addresses(
                wdb.conn.0,
                &wdb.params,
                account_id,
                n,
            )
        })
    }

    fn set_transaction_status(
        &mut self,
        txid: TxId,
        status: data_api::TransactionStatus,
    ) -> Result<(), Self::Error> {
        self.transactionally(|wdb| wallet::set_transaction_status(wdb.conn.0, txid, status))
    }
}

impl<P: consensus::Parameters> WalletCommitmentTrees for WalletDb<rusqlite::Connection, P> {
    type Error = commitment_tree::Error;
    type SaplingShardStore<'a> =
        SqliteShardStore<&'a rusqlite::Transaction<'a>, sapling::Node, SAPLING_SHARD_HEIGHT>;

    fn with_sapling_tree_mut<F, A, E>(&mut self, mut callback: F) -> Result<A, E>
    where
        for<'a> F: FnMut(
            &'a mut ShardTree<
                Self::SaplingShardStore<'a>,
                { sapling::NOTE_COMMITMENT_TREE_DEPTH },
                SAPLING_SHARD_HEIGHT,
            >,
        ) -> Result<A, E>,
        E: From<ShardTreeError<Self::Error>>,
    {
        let tx = self
            .conn
            .transaction()
            .map_err(|e| ShardTreeError::Storage(commitment_tree::Error::Query(e)))?;
        let shard_store = SqliteShardStore::from_connection(&tx, SAPLING_TABLES_PREFIX)
            .map_err(|e| ShardTreeError::Storage(commitment_tree::Error::Query(e)))?;
        let result = {
            let mut shardtree = ShardTree::new(shard_store, PRUNING_DEPTH.try_into().unwrap());
            callback(&mut shardtree)?
        };

        tx.commit()
            .map_err(|e| ShardTreeError::Storage(commitment_tree::Error::Query(e)))?;
        Ok(result)
    }

    fn put_sapling_subtree_roots(
        &mut self,
        start_index: u64,
        roots: &[CommitmentTreeRoot<sapling::Node>],
    ) -> Result<(), ShardTreeError<Self::Error>> {
        let tx = self
            .conn
            .transaction()
            .map_err(|e| ShardTreeError::Storage(commitment_tree::Error::Query(e)))?;
        put_shard_roots::<_, { sapling::NOTE_COMMITMENT_TREE_DEPTH }, SAPLING_SHARD_HEIGHT>(
            &tx,
            SAPLING_TABLES_PREFIX,
            start_index,
            roots,
        )?;
        tx.commit()
            .map_err(|e| ShardTreeError::Storage(commitment_tree::Error::Query(e)))?;
        Ok(())
    }

    #[cfg(feature = "orchard")]
    type OrchardShardStore<'a> = SqliteShardStore<
        &'a rusqlite::Transaction<'a>,
        orchard::tree::MerkleHashOrchard,
        ORCHARD_SHARD_HEIGHT,
    >;

    #[cfg(feature = "orchard")]
    fn with_orchard_tree_mut<F, A, E>(&mut self, mut callback: F) -> Result<A, E>
    where
        for<'a> F: FnMut(
            &'a mut ShardTree<
                Self::OrchardShardStore<'a>,
                { ORCHARD_SHARD_HEIGHT * 2 },
                ORCHARD_SHARD_HEIGHT,
            >,
        ) -> Result<A, E>,
        E: From<ShardTreeError<Self::Error>>,
    {
        let tx = self
            .conn
            .transaction()
            .map_err(|e| ShardTreeError::Storage(commitment_tree::Error::Query(e)))?;
        let shard_store = SqliteShardStore::from_connection(&tx, ORCHARD_TABLES_PREFIX)
            .map_err(|e| ShardTreeError::Storage(commitment_tree::Error::Query(e)))?;
        let result = {
            let mut shardtree = ShardTree::new(shard_store, PRUNING_DEPTH.try_into().unwrap());
            callback(&mut shardtree)?
        };

        tx.commit()
            .map_err(|e| ShardTreeError::Storage(commitment_tree::Error::Query(e)))?;
        Ok(result)
    }

    #[cfg(feature = "orchard")]
    fn put_orchard_subtree_roots(
        &mut self,
        start_index: u64,
        roots: &[CommitmentTreeRoot<orchard::tree::MerkleHashOrchard>],
    ) -> Result<(), ShardTreeError<Self::Error>> {
        let tx = self
            .conn
            .transaction()
            .map_err(|e| ShardTreeError::Storage(commitment_tree::Error::Query(e)))?;
        put_shard_roots::<_, { ORCHARD_SHARD_HEIGHT * 2 }, ORCHARD_SHARD_HEIGHT>(
            &tx,
            ORCHARD_TABLES_PREFIX,
            start_index,
            roots,
        )?;
        tx.commit()
            .map_err(|e| ShardTreeError::Storage(commitment_tree::Error::Query(e)))?;
        Ok(())
    }
}

impl<'conn, P: consensus::Parameters> WalletCommitmentTrees for WalletDb<SqlTransaction<'conn>, P> {
    type Error = commitment_tree::Error;
    type SaplingShardStore<'a> =
        SqliteShardStore<&'a rusqlite::Transaction<'a>, sapling::Node, SAPLING_SHARD_HEIGHT>;

    fn with_sapling_tree_mut<F, A, E>(&mut self, mut callback: F) -> Result<A, E>
    where
        for<'a> F: FnMut(
            &'a mut ShardTree<
                Self::SaplingShardStore<'a>,
                { sapling::NOTE_COMMITMENT_TREE_DEPTH },
                SAPLING_SHARD_HEIGHT,
            >,
        ) -> Result<A, E>,
        E: From<ShardTreeError<commitment_tree::Error>>,
    {
        let mut shardtree = ShardTree::new(
            SqliteShardStore::from_connection(self.conn.0, SAPLING_TABLES_PREFIX)
                .map_err(|e| ShardTreeError::Storage(commitment_tree::Error::Query(e)))?,
            PRUNING_DEPTH.try_into().unwrap(),
        );
        let result = callback(&mut shardtree)?;

        Ok(result)
    }

    fn put_sapling_subtree_roots(
        &mut self,
        start_index: u64,
        roots: &[CommitmentTreeRoot<sapling::Node>],
    ) -> Result<(), ShardTreeError<Self::Error>> {
        put_shard_roots::<_, { sapling::NOTE_COMMITMENT_TREE_DEPTH }, SAPLING_SHARD_HEIGHT>(
            self.conn.0,
            SAPLING_TABLES_PREFIX,
            start_index,
            roots,
        )
    }

    #[cfg(feature = "orchard")]
    type OrchardShardStore<'a> = SqliteShardStore<
        &'a rusqlite::Transaction<'a>,
        orchard::tree::MerkleHashOrchard,
        ORCHARD_SHARD_HEIGHT,
    >;

    #[cfg(feature = "orchard")]
    fn with_orchard_tree_mut<F, A, E>(&mut self, mut callback: F) -> Result<A, E>
    where
        for<'a> F: FnMut(
            &'a mut ShardTree<
                Self::OrchardShardStore<'a>,
                { ORCHARD_SHARD_HEIGHT * 2 },
                ORCHARD_SHARD_HEIGHT,
            >,
        ) -> Result<A, E>,
        E: From<ShardTreeError<Self::Error>>,
    {
        let mut shardtree = ShardTree::new(
            SqliteShardStore::from_connection(self.conn.0, ORCHARD_TABLES_PREFIX)
                .map_err(|e| ShardTreeError::Storage(commitment_tree::Error::Query(e)))?,
            PRUNING_DEPTH.try_into().unwrap(),
        );
        let result = callback(&mut shardtree)?;

        Ok(result)
    }

    #[cfg(feature = "orchard")]
    fn put_orchard_subtree_roots(
        &mut self,
        start_index: u64,
        roots: &[CommitmentTreeRoot<orchard::tree::MerkleHashOrchard>],
    ) -> Result<(), ShardTreeError<Self::Error>> {
        put_shard_roots::<_, { orchard::NOTE_COMMITMENT_TREE_DEPTH as u8 }, ORCHARD_SHARD_HEIGHT>(
            self.conn.0,
            ORCHARD_TABLES_PREFIX,
            start_index,
            roots,
        )
    }
}

/// A handle for the SQLite block source.
pub struct BlockDb(Connection);

impl BlockDb {
    /// Opens a connection to the wallet database stored at the specified path.
    pub fn for_path<P: AsRef<Path>>(path: P) -> Result<Self, rusqlite::Error> {
        Connection::open(path).map(BlockDb)
    }
}

impl BlockSource for BlockDb {
    type Error = SqliteClientError;

    fn with_blocks<F, DbErrT>(
        &self,
        from_height: Option<BlockHeight>,
        limit: Option<usize>,
        with_row: F,
    ) -> Result<(), data_api::chain::error::Error<DbErrT, Self::Error>>
    where
        F: FnMut(CompactBlock) -> Result<(), data_api::chain::error::Error<DbErrT, Self::Error>>,
    {
        chain::blockdb_with_blocks(self, from_height, limit, with_row)
    }
}

/// A block source that reads block data from disk and block metadata from a SQLite database.
///
/// This block source expects each compact block to be stored on disk in the `blocks` subdirectory
/// of the `blockstore_root` path provided at the time of construction. Each block should be
/// written, as the serialized bytes of its protobuf representation, where the path for each block
/// has the pattern:
///
/// `<blockstore_root>/blocks/<block_height>-<block_hash>-compactblock`
///
/// where `<block_height>` is the decimal value of the height at which the block was mined, and
/// `<block_hash>` is the hexadecimal representation of the block hash, as produced by the
/// [`fmt::Display`] implementation for [`zcash_primitives::block::BlockHash`].
///
/// This block source is intended to be used with the following data flow:
/// * When the cache is being filled:
///   * The caller requests the current maximum height at which cached data is available
///     using [`FsBlockDb::get_max_cached_height`]. If no cached data is available, the caller
///     can use the wallet's synced-to height for the following operations instead.
///   * (recommended for privacy) the caller should round the returned height down to some 100- /
///     1000-block boundary.
///   * The caller uses the lightwalletd's `getblock` gRPC method to obtain a stream of blocks.
///     For each block returned, the caller writes the compact block to `blocks_dir` using the
///     path format specified above. It is fine to overwrite an existing block, since block hashes
///     are immutable and collision-resistant.
///   * Once a caller-determined number of blocks have been successfully written to disk, the
///     caller should invoke [`FsBlockDb::write_block_metadata`] with the metadata for each block
///     written to disk.
/// * The cache can then be scanned using the [`BlockSource`] implementation, providing the
///   wallet's synced-to-height as a starting point.
/// * When part of the cache is no longer needed:
///   * The caller determines some height `H` that is the earliest block data it needs to preserve.
///     This might be determined based on where the wallet is fully-synced to, or other heuristics.
///   * The caller searches the defined filesystem folder for all files beginning in `HEIGHT-*` where
///     `HEIGHT < H`, and deletes those files.
///
/// Note: This API is unstable, and may change in the future. In particular, the [`BlockSource`]
/// API and the above description currently assume that scanning is performed in linear block
/// order; this assumption is likely to be weakened and/or removed in a future update.
#[cfg(feature = "unstable")]
pub struct FsBlockDb {
    conn: Connection,
    blocks_dir: PathBuf,
}

/// Errors that can be generated by the filesystem/sqlite-backed
/// block source.
#[derive(Debug)]
#[cfg(feature = "unstable")]
pub enum FsBlockDbError {
    Fs(io::Error),
    Db(rusqlite::Error),
    Protobuf(prost::DecodeError),
    MissingBlockPath(PathBuf),
    InvalidBlockstoreRoot(PathBuf),
    InvalidBlockPath(PathBuf),
    CorruptedData(String),
    CacheMiss(BlockHeight),
}

#[cfg(feature = "unstable")]
impl From<io::Error> for FsBlockDbError {
    fn from(err: io::Error) -> Self {
        FsBlockDbError::Fs(err)
    }
}

#[cfg(feature = "unstable")]
impl From<rusqlite::Error> for FsBlockDbError {
    fn from(err: rusqlite::Error) -> Self {
        FsBlockDbError::Db(err)
    }
}

#[cfg(feature = "unstable")]
impl From<prost::DecodeError> for FsBlockDbError {
    fn from(e: prost::DecodeError) -> Self {
        FsBlockDbError::Protobuf(e)
    }
}

#[cfg(feature = "unstable")]
impl FsBlockDb {
    /// Creates a filesystem-backed block store at the given path.
    ///
    /// This will construct or open a SQLite database at the path
    /// `<fsblockdb_root>/blockmeta.sqlite` and will ensure that a directory exists at
    /// `<fsblockdb_root>/blocks` where this block store will expect to find serialized block
    /// files as described for [`FsBlockDb`].
    ///
    /// An application using this constructor should ensure that they call
    /// [`crate::chain::init::init_blockmeta_db`] at application startup to ensure
    /// that the resulting metadata database is properly initialized and has had all required
    /// migrations applied before use.
    pub fn for_path<P: AsRef<Path>>(fsblockdb_root: P) -> Result<Self, FsBlockDbError> {
        let meta = fs::metadata(&fsblockdb_root).map_err(FsBlockDbError::Fs)?;
        if meta.is_dir() {
            let db_path = fsblockdb_root.as_ref().join("blockmeta.sqlite");
            let blocks_dir = fsblockdb_root.as_ref().join("blocks");
            fs::create_dir_all(&blocks_dir)?;
            Ok(FsBlockDb {
                conn: Connection::open(db_path).map_err(FsBlockDbError::Db)?,
                blocks_dir,
            })
        } else {
            Err(FsBlockDbError::InvalidBlockstoreRoot(
                fsblockdb_root.as_ref().to_path_buf(),
            ))
        }
    }

    /// Returns the maximum height of blocks known to the block metadata database.
    pub fn get_max_cached_height(&self) -> Result<Option<BlockHeight>, FsBlockDbError> {
        Ok(chain::blockmetadb_get_max_cached_height(&self.conn)?)
    }

    /// Adds a set of block metadata entries to the metadata database, overwriting any
    /// existing entries at the given block heights.
    ///
    /// This will return an error if any block file corresponding to one of these metadata records
    /// is absent from the blocks directory.
    pub fn write_block_metadata(&self, block_meta: &[BlockMeta]) -> Result<(), FsBlockDbError> {
        for m in block_meta {
            let block_path = m.block_file_path(&self.blocks_dir);
            match fs::metadata(&block_path) {
                Err(e) => {
                    return Err(match e.kind() {
                        io::ErrorKind::NotFound => FsBlockDbError::MissingBlockPath(block_path),
                        _ => FsBlockDbError::Fs(e),
                    });
                }
                Ok(meta) => {
                    if !meta.is_file() {
                        return Err(FsBlockDbError::InvalidBlockPath(block_path));
                    }
                }
            }
        }

        Ok(chain::blockmetadb_insert(&self.conn, block_meta)?)
    }

    /// Returns the metadata for the block with the given height, if it exists in the
    /// database.
    pub fn find_block(&self, height: BlockHeight) -> Result<Option<BlockMeta>, FsBlockDbError> {
        Ok(chain::blockmetadb_find_block(&self.conn, height)?)
    }

    /// Rewinds the BlockMeta Db to the `block_height` provided.
    ///
    /// This doesn't delete any files referenced by the records
    /// stored in BlockMeta.
    ///
    /// If the requested height is greater than or equal to the height
    /// of the last scanned block, or if the DB is empty, this function
    /// does nothing.
    pub fn truncate_to_height(&self, block_height: BlockHeight) -> Result<(), FsBlockDbError> {
        Ok(chain::blockmetadb_truncate_to_height(
            &self.conn,
            block_height,
        )?)
    }
}

#[cfg(feature = "unstable")]
impl BlockSource for FsBlockDb {
    type Error = FsBlockDbError;

    fn with_blocks<F, DbErrT>(
        &self,
        from_height: Option<BlockHeight>,
        limit: Option<usize>,
        with_row: F,
    ) -> Result<(), data_api::chain::error::Error<DbErrT, Self::Error>>
    where
        F: FnMut(CompactBlock) -> Result<(), data_api::chain::error::Error<DbErrT, Self::Error>>,
    {
        fsblockdb_with_blocks(self, from_height, limit, with_row)
    }
}

#[cfg(feature = "unstable")]
impl std::fmt::Display for FsBlockDbError {
    fn fmt(&self, f: &mut std::fmt::Formatter) -> std::fmt::Result {
        match self {
            FsBlockDbError::Fs(io_error) => {
                write!(f, "Failed to access the file system: {}", io_error)
            }
            FsBlockDbError::Db(e) => {
                write!(f, "There was a problem with the sqlite db: {}", e)
            }
            FsBlockDbError::Protobuf(e) => {
                write!(f, "Failed to parse protobuf-encoded record: {}", e)
            }
            FsBlockDbError::MissingBlockPath(block_path) => {
                write!(
                    f,
                    "CompactBlock file expected but not found at {}",
                    block_path.display(),
                )
            }
            FsBlockDbError::InvalidBlockstoreRoot(fsblockdb_root) => {
                write!(
                    f,
                    "The block storage root {} is not a directory",
                    fsblockdb_root.display(),
                )
            }
            FsBlockDbError::InvalidBlockPath(block_path) => {
                write!(
                    f,
                    "CompactBlock path {} is not a file",
                    block_path.display(),
                )
            }
            FsBlockDbError::CorruptedData(e) => {
                write!(
                    f,
                    "The block cache has corrupted data and this caused an error: {}",
                    e,
                )
            }
            FsBlockDbError::CacheMiss(height) => {
                write!(
                    f,
                    "Requested height {} does not exist in the block cache",
                    height
                )
            }
        }
    }
}

#[cfg(test)]
#[macro_use]
extern crate assert_matches;

#[cfg(test)]
mod tests {
    use secrecy::{ExposeSecret, Secret, SecretVec};
    use zcash_client_backend::data_api::{
        chain::ChainState,
        testing::{TestBuilder, TestState},
        Account, AccountBirthday, AccountPurpose, AccountSource, WalletRead, WalletWrite,
    };
    use zcash_keys::keys::{UnifiedFullViewingKey, UnifiedSpendingKey};
    use zcash_primitives::block::BlockHash;
    use zcash_protocol::consensus;

    use crate::{
        error::SqliteClientError, testing::db::TestDbFactory, AccountId, DEFAULT_UA_REQUEST,
    };

    #[cfg(feature = "unstable")]
    use {
        zcash_client_backend::keys::sapling,
        zcash_primitives::transaction::components::amount::NonNegativeAmount,
    };

    #[test]
    fn validate_seed() {
        let st = TestBuilder::new()
            .with_data_store_factory(TestDbFactory)
            .with_account_from_sapling_activation(BlockHash([0; 32]))
            .build();
        let account = st.test_account().unwrap();

        assert!({
            st.wallet()
                .validate_seed(account.id(), st.test_seed().unwrap())
                .unwrap()
        });

        // check that passing an invalid account results in a failure
        assert!({
            let wrong_account_index = AccountId(3);
            !st.wallet()
                .validate_seed(wrong_account_index, st.test_seed().unwrap())
                .unwrap()
        });

        // check that passing an invalid seed results in a failure
        assert!({
            !st.wallet()
                .validate_seed(account.id(), &SecretVec::new(vec![1u8; 32]))
                .unwrap()
        });
    }

    #[test]
    pub(crate) fn get_next_available_address() {
        let mut st = TestBuilder::new()
            .with_data_store_factory(TestDbFactory)
            .with_account_from_sapling_activation(BlockHash([0; 32]))
            .build();
        let account = st.test_account().cloned().unwrap();

        let current_addr = st.wallet().get_current_address(account.id()).unwrap();
        assert!(current_addr.is_some());

        let addr2 = st
            .wallet_mut()
            .get_next_available_address(account.id(), DEFAULT_UA_REQUEST)
            .unwrap();
        assert!(addr2.is_some());
        assert_ne!(current_addr, addr2);

        let addr2_cur = st.wallet().get_current_address(account.id()).unwrap();
        assert_eq!(addr2, addr2_cur);
    }

    #[test]
    pub(crate) fn import_account_hd_0() {
        let st = TestBuilder::new()
            .with_data_store_factory(TestDbFactory)
            .with_account_from_sapling_activation(BlockHash([0; 32]))
            .set_account_index(zip32::AccountId::ZERO)
            .build();
        assert_matches!(
            st.test_account().unwrap().account().source(),
            AccountSource::Derived { seed_fingerprint: _, account_index } if account_index == zip32::AccountId::ZERO);
    }

    #[test]
    pub(crate) fn import_account_hd_1_then_2() {
        let mut st = TestBuilder::new()
            .with_data_store_factory(TestDbFactory)
            .build();

        let birthday = AccountBirthday::from_parts(
            ChainState::empty(st.network().sapling.unwrap() - 1, BlockHash([0; 32])),
            None,
        );

        let seed = Secret::new(vec![0u8; 32]);
        let zip32_index_1 = zip32::AccountId::ZERO.next().unwrap();

        let first = st
            .wallet_mut()
            .import_account_hd(&seed, zip32_index_1, &birthday)
            .unwrap();
        assert_matches!(
            first.0.source(),
            AccountSource::Derived { seed_fingerprint: _, account_index } if account_index == zip32_index_1);

        let zip32_index_2 = zip32_index_1.next().unwrap();
        let second = st
            .wallet_mut()
            .import_account_hd(&seed, zip32_index_2, &birthday)
            .unwrap();
        assert_matches!(
            second.0.source(),
            AccountSource::Derived { seed_fingerprint: _, account_index } if account_index == zip32_index_2);
    }

    fn check_collisions<C, DbT: WalletWrite, P: consensus::Parameters>(
        st: &mut TestState<C, DbT, P>,
        ufvk: &UnifiedFullViewingKey,
        birthday: &AccountBirthday,
<<<<<<< HEAD
        _existing_id: AccountId,
=======
        is_account_collision: impl Fn(&DbT::Error) -> bool,
>>>>>>> 0777cbc2
    ) where
        DbT::Account: core::fmt::Debug,
    {
        assert_matches!(
            st.wallet_mut()
                .import_account_ufvk(ufvk, birthday, AccountPurpose::Spending),
<<<<<<< HEAD
            Err(_)
=======
            Err(e) if is_account_collision(&e)
>>>>>>> 0777cbc2
        );

        // Remove the transparent component so that we don't have a match on the full UFVK.
        // That should still produce an AccountCollision error.
        #[cfg(feature = "transparent-inputs")]
        {
            assert!(ufvk.transparent().is_some());
            let subset_ufvk = UnifiedFullViewingKey::new(
                None,
                ufvk.sapling().cloned(),
                #[cfg(feature = "orchard")]
                ufvk.orchard().cloned(),
            )
            .unwrap();
            assert_matches!(
                st.wallet_mut().import_account_ufvk(
                    &subset_ufvk,
                    birthday,
                    AccountPurpose::Spending
                ),
<<<<<<< HEAD
                Err(_)
=======
                Err(e) if is_account_collision(&e)
>>>>>>> 0777cbc2
            );
        }

        // Remove the Orchard component so that we don't have a match on the full UFVK.
        // That should still produce an AccountCollision error.
        #[cfg(feature = "orchard")]
        {
            assert!(ufvk.orchard().is_some());
            let subset_ufvk = UnifiedFullViewingKey::new(
                #[cfg(feature = "transparent-inputs")]
                ufvk.transparent().cloned(),
                ufvk.sapling().cloned(),
                None,
            )
            .unwrap();
            assert_matches!(
                st.wallet_mut().import_account_ufvk(
                    &subset_ufvk,
                    birthday,
                    AccountPurpose::Spending
                ),
<<<<<<< HEAD
                Err(_)
=======
                Err(e) if is_account_collision(&e)
>>>>>>> 0777cbc2
            );
        }
    }

    #[test]
    pub(crate) fn import_account_hd_1_then_conflicts() {
        let mut st = TestBuilder::new()
            .with_data_store_factory(TestDbFactory)
            .build();

        let birthday = AccountBirthday::from_parts(
            ChainState::empty(st.network().sapling.unwrap() - 1, BlockHash([0; 32])),
            None,
        );

        let seed = Secret::new(vec![0u8; 32]);
        let zip32_index_1 = zip32::AccountId::ZERO.next().unwrap();

        let (first_account, _) = st
            .wallet_mut()
            .import_account_hd(&seed, zip32_index_1, &birthday)
            .unwrap();
        let ufvk = first_account.ufvk().unwrap();

        assert_matches!(
            st.wallet_mut().import_account_hd(&seed, zip32_index_1, &birthday),
            Err(SqliteClientError::AccountCollision(id)) if id == first_account.id());

        check_collisions(
            &mut st,
            ufvk,
            &birthday,
            |e| matches!(e, SqliteClientError::AccountCollision(id) if *id == first_account.id()),
        );
    }

    #[test]
    pub(crate) fn import_account_ufvk_then_conflicts() {
        let mut st = TestBuilder::new()
            .with_data_store_factory(TestDbFactory)
            .build();

        let birthday = AccountBirthday::from_parts(
            ChainState::empty(st.network().sapling.unwrap() - 1, BlockHash([0; 32])),
            None,
        );

        let seed = Secret::new(vec![0u8; 32]);
        let zip32_index_0 = zip32::AccountId::ZERO;
        let usk = UnifiedSpendingKey::from_seed(st.network(), seed.expose_secret(), zip32_index_0)
            .unwrap();
        let ufvk = usk.to_unified_full_viewing_key();

        let account = st
            .wallet_mut()
            .import_account_ufvk(&ufvk, &birthday, AccountPurpose::Spending)
            .unwrap();
        assert_eq!(
            ufvk.encode(st.network()),
            account.ufvk().unwrap().encode(st.network())
        );

        assert_matches!(
            account.source(),
            AccountSource::Imported {
                purpose: AccountPurpose::Spending
            }
        );

        assert_matches!(
            st.wallet_mut().import_account_hd(&seed, zip32_index_0, &birthday),
            Err(SqliteClientError::AccountCollision(id)) if id == account.id());

        check_collisions(
            &mut st,
            &ufvk,
            &birthday,
            |e| matches!(e, SqliteClientError::AccountCollision(id) if *id == account.id()),
        );
    }

    #[test]
    pub(crate) fn create_account_then_conflicts() {
        let mut st = TestBuilder::new()
            .with_data_store_factory(TestDbFactory)
            .build();

        let birthday = AccountBirthday::from_parts(
            ChainState::empty(st.network().sapling.unwrap() - 1, BlockHash([0; 32])),
            None,
        );

        let seed = Secret::new(vec![0u8; 32]);
        let zip32_index_0 = zip32::AccountId::ZERO;
        let seed_based = st.wallet_mut().create_account(&seed, &birthday).unwrap();
        let seed_based_account = st.wallet().get_account(seed_based.0).unwrap().unwrap();
        let ufvk = seed_based_account.ufvk().unwrap();

        assert_matches!(
            st.wallet_mut().import_account_hd(&seed, zip32_index_0, &birthday),
            Err(SqliteClientError::AccountCollision(id)) if id == seed_based.0);

        check_collisions(
            &mut st,
            ufvk,
            &birthday,
            |e| matches!(e, SqliteClientError::AccountCollision(id) if *id == seed_based.0),
        );
    }

    #[cfg(feature = "transparent-inputs")]
    #[test]
    fn transparent_receivers() {
        // Add an account to the wallet.

        use crate::testing::BlockCache;
        let st = TestBuilder::new()
            .with_data_store_factory(TestDbFactory)
            .with_block_cache(BlockCache::new())
            .with_account_from_sapling_activation(BlockHash([0; 32]))
            .build();
        let account = st.test_account().unwrap();
        let ufvk = account.usk().to_unified_full_viewing_key();
        let (taddr, _) = account.usk().default_transparent_address();

        let receivers = st.wallet().get_transparent_receivers(account.id()).unwrap();

        // The receiver for the default UA should be in the set.
        assert!(receivers.contains_key(
            ufvk.default_address(DEFAULT_UA_REQUEST)
                .expect("A valid default address exists for the UFVK")
                .0
                .transparent()
                .unwrap()
        ));

        // The default t-addr should be in the set.
        assert!(receivers.contains_key(&taddr));
    }

    #[cfg(feature = "unstable")]
    #[test]
    pub(crate) fn fsblockdb_api() {
        use zcash_client_backend::data_api::testing::AddressType;
        use zcash_primitives::zip32;
        use zcash_protocol::consensus::NetworkConstants;
<<<<<<< HEAD

        use crate::testing::FsBlockCache;

=======

        use crate::testing::FsBlockCache;

>>>>>>> 0777cbc2
        let mut st = TestBuilder::new()
            .with_data_store_factory(TestDbFactory)
            .with_block_cache(FsBlockCache::new())
            .build();

        // The BlockMeta DB starts off empty.
        assert_eq!(st.cache().get_max_cached_height().unwrap(), None);

        // Generate some fake CompactBlocks.
        let seed = [0u8; 32];
        let hd_account_index = zip32::AccountId::ZERO;
        let extsk = sapling::spending_key(&seed, st.network().coin_type(), hd_account_index);
        let dfvk = extsk.to_diversifiable_full_viewing_key();
        let (h1, meta1, _) = st.generate_next_block(
            &dfvk,
            AddressType::DefaultExternal,
            NonNegativeAmount::const_from_u64(5),
        );
        let (h2, meta2, _) = st.generate_next_block(
            &dfvk,
            AddressType::DefaultExternal,
            NonNegativeAmount::const_from_u64(10),
        );

        // The BlockMeta DB is not updated until we do so explicitly.
        assert_eq!(st.cache().get_max_cached_height().unwrap(), None);

        // Inform the BlockMeta DB about the newly-persisted CompactBlocks.
        st.cache().write_block_metadata(&[meta1, meta2]).unwrap();

        // The BlockMeta DB now sees blocks up to height 2.
        assert_eq!(st.cache().get_max_cached_height().unwrap(), Some(h2),);
        assert_eq!(st.cache().find_block(h1).unwrap(), Some(meta1));
        assert_eq!(st.cache().find_block(h2).unwrap(), Some(meta2));
        assert_eq!(st.cache().find_block(h2 + 1).unwrap(), None);

        // Rewinding to height 1 should cause the metadata for height 2 to be deleted.
        st.cache().truncate_to_height(h1).unwrap();
        assert_eq!(st.cache().get_max_cached_height().unwrap(), Some(h1));
        assert_eq!(st.cache().find_block(h1).unwrap(), Some(meta1));
        assert_eq!(st.cache().find_block(h2).unwrap(), None);
        assert_eq!(st.cache().find_block(h2 + 1).unwrap(), None);
    }
}<|MERGE_RESOLUTION|>--- conflicted
+++ resolved
@@ -1841,22 +1841,14 @@
         st: &mut TestState<C, DbT, P>,
         ufvk: &UnifiedFullViewingKey,
         birthday: &AccountBirthday,
-<<<<<<< HEAD
-        _existing_id: AccountId,
-=======
         is_account_collision: impl Fn(&DbT::Error) -> bool,
->>>>>>> 0777cbc2
     ) where
         DbT::Account: core::fmt::Debug,
     {
         assert_matches!(
             st.wallet_mut()
                 .import_account_ufvk(ufvk, birthday, AccountPurpose::Spending),
-<<<<<<< HEAD
-            Err(_)
-=======
             Err(e) if is_account_collision(&e)
->>>>>>> 0777cbc2
         );
 
         // Remove the transparent component so that we don't have a match on the full UFVK.
@@ -1877,11 +1869,7 @@
                     birthday,
                     AccountPurpose::Spending
                 ),
-<<<<<<< HEAD
-                Err(_)
-=======
                 Err(e) if is_account_collision(&e)
->>>>>>> 0777cbc2
             );
         }
 
@@ -1903,11 +1891,7 @@
                     birthday,
                     AccountPurpose::Spending
                 ),
-<<<<<<< HEAD
-                Err(_)
-=======
                 Err(e) if is_account_collision(&e)
->>>>>>> 0777cbc2
             );
         }
     }
@@ -2054,15 +2038,9 @@
         use zcash_client_backend::data_api::testing::AddressType;
         use zcash_primitives::zip32;
         use zcash_protocol::consensus::NetworkConstants;
-<<<<<<< HEAD
 
         use crate::testing::FsBlockCache;
 
-=======
-
-        use crate::testing::FsBlockCache;
-
->>>>>>> 0777cbc2
         let mut st = TestBuilder::new()
             .with_data_store_factory(TestDbFactory)
             .with_block_cache(FsBlockCache::new())
