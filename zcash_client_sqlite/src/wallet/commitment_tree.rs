--- conflicted
+++ resolved
@@ -109,7 +109,7 @@
 }
 
 impl<'conn, 'a: 'conn, H: HashSer, const SHARD_HEIGHT: u8> ShardStore
-for SqliteShardStore<&'a rusqlite::Transaction<'conn>, H, SHARD_HEIGHT>
+    for SqliteShardStore<&'a rusqlite::Transaction<'conn>, H, SHARD_HEIGHT>
 {
     type H = H;
     type CheckpointId = BlockHeight;
@@ -186,13 +186,6 @@
         F: FnMut(&Self::CheckpointId, &Checkpoint) -> Result<(), Self::Error>,
     {
         with_checkpoints(self.conn, self.table_prefix, limit, callback)
-    }
-
-    fn for_each_checkpoint<F>(&self, _limit: usize, _callback: F) -> Result<(), Self::Error>
-    where
-        F: FnMut(&Self::CheckpointId, &Checkpoint) -> Result<(), Self::Error>,
-    {
-        todo!()
     }
 
     fn update_checkpoint_with<F>(
@@ -226,7 +219,7 @@
 }
 
 impl<H: HashSer, const SHARD_HEIGHT: u8> ShardStore
-for SqliteShardStore<rusqlite::Connection, H, SHARD_HEIGHT>
+    for SqliteShardStore<rusqlite::Connection, H, SHARD_HEIGHT>
 {
     type H = H;
     type CheckpointId = BlockHeight;
@@ -316,11 +309,7 @@
     where
         F: FnMut(&Self::CheckpointId, &Checkpoint) -> Result<(), Self::Error>,
     {
-<<<<<<< HEAD
-        todo!()
-=======
         unimplemented!()
->>>>>>> f8d01fc6
     }
 
     fn update_checkpoint_with<F>(
@@ -368,19 +357,19 @@
         named_params![":shard_index": shard_root_addr.index()],
         |row| Ok((row.get::<_, Vec<u8>>(0)?, row.get::<_, Option<Vec<u8>>>(1)?)),
     )
-        .optional()
-        .map_err(Error::Query)?
-        .map(|(shard_data, root_hash)| {
-            let shard_tree = read_shard(&mut Cursor::new(shard_data)).map_err(Error::Serialization)?;
-            let located_tree = LocatedPrunableTree::from_parts(shard_root_addr, shard_tree);
-            if let Some(root_hash_data) = root_hash {
-                let root_hash = H::read(Cursor::new(root_hash_data)).map_err(Error::Serialization)?;
-                Ok(located_tree.reannotate_root(Some(Arc::new(root_hash))))
-            } else {
-                Ok(located_tree)
-            }
-        })
-        .transpose()
+    .optional()
+    .map_err(Error::Query)?
+    .map(|(shard_data, root_hash)| {
+        let shard_tree = read_shard(&mut Cursor::new(shard_data)).map_err(Error::Serialization)?;
+        let located_tree = LocatedPrunableTree::from_parts(shard_root_addr, shard_tree);
+        if let Some(root_hash_data) = root_hash {
+            let root_hash = H::read(Cursor::new(root_hash_data)).map_err(Error::Serialization)?;
+            Ok(located_tree.reannotate_root(Some(Arc::new(root_hash))))
+        } else {
+            Ok(located_tree)
+        }
+    })
+    .transpose()
 }
 
 pub(crate) fn last_shard<H: HashSer>(
@@ -403,14 +392,14 @@
             Ok((shard_index, shard_data))
         },
     )
-        .optional()
-        .map_err(Error::Query)?
-        .map(|(shard_index, shard_data)| {
-            let shard_root = Address::from_parts(shard_root_level, shard_index);
-            let shard_tree = read_shard(&mut Cursor::new(shard_data)).map_err(Error::Serialization)?;
-            Ok(LocatedPrunableTree::from_parts(shard_root, shard_tree))
-        })
-        .transpose()
+    .optional()
+    .map_err(Error::Query)?
+    .map(|(shard_index, shard_data)| {
+        let shard_root = Address::from_parts(shard_root_level, shard_index);
+        let shard_tree = read_shard(&mut Cursor::new(shard_data)).map_err(Error::Serialization)?;
+        Ok(LocatedPrunableTree::from_parts(shard_root, shard_tree))
+    })
+    .transpose()
 }
 
 /// Returns an error iff the proposed insertion range
@@ -539,8 +528,8 @@
         ),
         [from.index()],
     )
-        .map_err(Error::Query)
-        .map(|_| ())
+    .map_err(Error::Query)
+    .map(|_| ())
 }
 
 #[tracing::instrument(skip(conn))]
@@ -553,12 +542,12 @@
         [],
         |row| row.get::<_, Vec<u8>>(0),
     )
-        .optional()
-        .map_err(Error::Query)?
-        .map_or_else(
-            || Ok(PrunableTree::empty()),
-            |cap_data| read_shard(&mut Cursor::new(cap_data)).map_err(Error::Serialization),
-        )
+    .optional()
+    .map_err(Error::Query)?
+    .map_or_else(
+        || Ok(PrunableTree::empty()),
+        |cap_data| read_shard(&mut Cursor::new(cap_data)).map_err(Error::Serialization),
+    )
 }
 
 #[tracing::instrument(skip(conn, cap))]
@@ -599,7 +588,7 @@
                 .map(|opt| opt.map(BlockHeight::from))
         },
     )
-        .map_err(Error::Query)
+    .map_err(Error::Query)
 }
 
 pub(crate) fn max_checkpoint_id(
@@ -617,7 +606,7 @@
                 .map(|opt| opt.map(BlockHeight::from))
         },
     )
-        .map_err(Error::Query)
+    .map_err(Error::Query)
 }
 
 pub(crate) fn add_checkpoint(
@@ -720,7 +709,7 @@
         [],
         |row| row.get::<_, usize>(0),
     )
-        .map_err(Error::Query)
+    .map_err(Error::Query)
 }
 
 fn get_marks_removed(
@@ -801,7 +790,7 @@
         named_params![":max_checkpoint_height": max_checkpoint_height],
         |row| row.get::<_, u32>(0).map(BlockHeight::from),
     )
-        .optional()
+    .optional()
 }
 
 pub(crate) fn get_checkpoint_at_depth(
@@ -972,7 +961,7 @@
         ),
         [u32::from(checkpoint_id)],
     )
-        .map_err(Error::Query)?;
+    .map_err(Error::Query)?;
 
     Ok(())
 }
@@ -1052,7 +1041,7 @@
         table_prefix,
         start_index..start_index + (roots.len() as u64),
     )
-        .map_err(ShardTreeError::Storage)?;
+    .map_err(ShardTreeError::Storage)?;
 
     // We want to avoid deserializing the subtree just to annotate its root node, so we simply
     // cache the downloaded root alongside of any already-persisted subtree. We will update the
@@ -1087,7 +1076,7 @@
             ":root_hash": root_hash_data,
             ":shard_data": shard_data,
         ])
-            .map_err(|e| ShardTreeError::Storage(Error::Query(e)))?;
+        .map_err(|e| ShardTreeError::Storage(Error::Query(e)))?;
     }
     drop(put_roots);
 
@@ -1259,7 +1248,7 @@
                 )
             }),
         )
-            .unwrap();
+        .unwrap();
 
         // construct a witness for the note
         let witness = tree
