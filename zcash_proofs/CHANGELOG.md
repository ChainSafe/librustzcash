# Changelog
All notable changes to this library will be documented in this file.

The format is based on [Keep a Changelog](https://keepachangelog.com/en/1.0.0/),
and this library adheres to Rust's notion of
[Semantic Versioning](https://semver.org/spec/v2.0.0.html).

## [Unreleased]
### Changed
<<<<<<< HEAD
- MSRV is now 1.54.0.
=======
- MSRV is now 1.56.1.
>>>>>>> cd9274aa
- Bumped dependencies to `ff 0.11`, `group 0.11`, `bellman 0.11.1`,
  `bls12_381 0.6`, `jubjub 0.8`.
- `zcash_proofs::sapling::SaplingVerificationContext::new` now takes a
  `zip216_enabled` boolean; this is used to control how RedJubjub signatures are
  validated.
- Renamed the following in `zcash_proofs::circuit::sprout` to use lower-case
  abbreviations (matching Rust naming conventions):
  - `JSInput` to `JsInput`
  - `JSOutput` to `JsOutput`

### Removed
- `zcash_proofs::sapling::SaplingVerificationContext: Default`

## [0.5.0] - 2021-03-26
### Added
- `zcash_proofs::ZcashParameters`
- `zcash_proofs::parse_parameters`
- `zcash_proofs::prover::LocalProver::from_bytes`
- The `zcash_proofs::constants` module, containing constants and helpers used by
  the `zcash_proofs::circuit::ecc::fixed_base_multiplication` gadget:
  - The `FixedGeneratorOwned` type alias.
  - `generate_circuit_generator`
  - The six Zcash fixed generators:
    - `PROOF_GENERATION_KEY_GENERATOR`
    - `NOTE_COMMITMENT_RANDOMNESS_GENERATOR`
    - `NULLIFIER_POSITION_GENERATOR`
    - `VALUE_COMMITMENT_VALUE_GENERATOR`
    - `VALUE_COMMITMENT_RANDOMNESS_GENERATOR`
    - `SPENDING_KEY_GENERATOR`
- `zcash_proofs::sapling::SaplingProvingContext: Default`
- `zcash_proofs::sapling::SaplingVerificationContext: Default`

### Changed
- MSRV is now 1.47.0.
- `zcash_proofs::load_parameters` now returns `ZcashParameters`.

## [0.4.0] - 2020-09-09
### Changed
- MSRV is now 1.44.1.
- Bumped dependencies to `ff 0.8`, `group 0.8`, `bellman 0.8`,
  `bls12_381 0.3.1`, `jubjub 0.5.1`.

## Fixed
- Performance regressions to Sapling proof creation in 0.3.0 have been partially
  mitigated by fixes in `bellman 0.8`.

## [0.3.0] - 2020-08-24
TBD

## [0.2.0] - 2020-03-13
TBD

## [0.1.0] - 2019-10-08
Initial release.<|MERGE_RESOLUTION|>--- conflicted
+++ resolved
@@ -7,11 +7,7 @@
 
 ## [Unreleased]
 ### Changed
-<<<<<<< HEAD
-- MSRV is now 1.54.0.
-=======
 - MSRV is now 1.56.1.
->>>>>>> cd9274aa
 - Bumped dependencies to `ff 0.11`, `group 0.11`, `bellman 0.11.1`,
   `bls12_381 0.6`, `jubjub 0.8`.
 - `zcash_proofs::sapling::SaplingVerificationContext::new` now takes a
